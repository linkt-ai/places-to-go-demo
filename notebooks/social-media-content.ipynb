{
 "cells": [
  {
   "cell_type": "code",
<<<<<<< HEAD
   "execution_count": 1,
=======
   "execution_count": 13,
>>>>>>> 890c411c
   "metadata": {},
   "outputs": [],
   "source": [
    "from dotenv import load_dotenv\n",
    "\n",
    "load_dotenv()\n",
    "\n",
    "DATA_DIR = \"../data/social\"\n",
    "\n",
    "def data_file(name: str) -> str: return f\"{DATA_DIR}/{name}.json\""
   ]
  },
  {
   "cell_type": "markdown",
   "metadata": {},
   "source": [
    "## Data Aggregation (TikTok)\n",
    "\n",
    "First we want to collect a set of TikTok posts to use for developing our social media post encoder. To do this, we will need to extract the `item_list` request that is used by the TikTok webapp to request video content during the infinite scroll on the For You Page. We can use inspect element to grab the URLs of these requests as we scroll on the For You Page. Then, by copying and pasting this URL into our python code, we can retrieve all the relevant metadata for the posts we are being fed by TikTok. \n",
    "\n",
    "This will provide us with plenty of video metadata, which we can then clean to only save the videos that have longer, more relevant metadata."
   ]
  },
  {
   "cell_type": "code",
<<<<<<< HEAD
   "execution_count": 2,
=======
   "execution_count": 14,
>>>>>>> 890c411c
   "metadata": {},
   "outputs": [],
   "source": [
    "import json\n",
    "import requests\n",
    "\n",
    "\n",
    "def extract_data(data: dict) -> dict:\n",
    "    extracted_data = {\n",
    "        \"id\": data['id'],\n",
    "        \"description\": data['desc'],\n",
    "        \"author\": {\n",
    "            \"id\": data['author']['id'],\n",
    "            \"name\": data['author']['nickname'],\n",
    "            \"signature\": data['author']['signature'],\n",
    "        }\n",
    "    }\n",
    "\n",
    "    return extracted_data\n",
    "\n",
    "def save_results(results) -> None:\n",
    "    data = results['itemList']\n",
    "\n",
    "    with open(data_file(\"tik_tok\"), \"r\", encoding=\"utf-8\") as tik_tok:\n",
    "        current_data = json.load(tik_tok)\n",
    "\n",
    "    with open(data_file(\"tik_tok\"), \"w\", encoding=\"utf-8\") as tik_tok:\n",
    "        extracted_data = [extract_data(item) for item in data]\n",
    "        current_data.extend(extracted_data)\n",
    "        json.dump(current_data, tik_tok, indent=4)\n",
    "        print(f\"Added {len(extracted_data)} new results to tik_tok.json. Total results: {len(current_data)}\")\n",
    "\n",
    "\n",
    "def pipeline() -> None:\n",
    "    url = input(\"Enter the url: \")\n",
    "    print(\"Requesting data...\")\n",
    "    results = requests.get(url)\n",
    "\n",
    "    if results.status_code == 200:\n",
    "        save_results(results.json())\n",
    "\n",
    "    else:\n",
    "        print(f\"Error: ({results.status_code}) {results.text})\")"
   ]
  },
  {
   "cell_type": "code",
<<<<<<< HEAD
   "execution_count": 3,
=======
   "execution_count": 15,
>>>>>>> 890c411c
   "metadata": {},
   "outputs": [
    {
     "name": "stdout",
     "output_type": "stream",
     "text": [
      "Total results: 108\n",
      "Unique results: 107\n"
     ]
    }
   ],
   "source": [
    "# pipeline()1\n",
    "\n",
    "# Check for duplicates\n",
    "with open(data_file(\"tik_tok\"), \"r\", encoding=\"utf-8\") as tik_tok:\n",
    "    data = json.load(tik_tok)\n",
    "\n",
    "    ids = [item['id'] for item in data]\n",
    "    print(f\"Total results: {len(ids)}\")\n",
    "    print(f\"Unique results: {len(set(ids))}\")"
   ]
  },
  {
   "cell_type": "markdown",
   "metadata": {},
   "source": [
    "## Data Cleaning\n",
    "Now that we have the data aggregated through our pipeline, we want to create a cleaning pipeline to remove all the entries with short description and limited metadata. Let's begin by doing some EDA on our dataset."
   ]
  },
  {
   "cell_type": "code",
<<<<<<< HEAD
   "execution_count": 4,
=======
   "execution_count": 16,
>>>>>>> 890c411c
   "metadata": {},
   "outputs": [],
   "source": [
    "import pandas as pd\n",
    "import tiktoken\n",
    "\n",
    "def load_data() -> pd.DataFrame:\n",
    "    with open(data_file(\"tik_tok\"), \"r\", encoding=\"utf-8\") as tik_tok:\n",
    "        data = json.load(tik_tok)\n",
    "\n",
    "    df = pd.DataFrame(data)\n",
    "    return df\n",
    "\n",
    "def annotate_data(df: pd.DataFrame) -> pd.DataFrame:\n",
    "    enc = tiktoken.encoding_for_model(\"gpt-3.5-turbo\")\n",
    "\n",
    "    df['description_length'] = df['description'].apply(lambda val: len(enc.encode(val)))\n",
    "    df['author_signature_length'] = df['author_signature'].apply(lambda val: len(enc.encode(val)))\n",
    "\n",
    "    return df\n",
    "\n",
    "def overwrite_results(results) -> None:\n",
    "    with open(data_file(\"tik_tok\"), \"w\", encoding=\"utf-8\") as tik_tok:\n",
    "        json.dump(results, tik_tok, indent=4)\n",
    "        print(f\"Overwrote results in tik_tok.json. Total results: {len(results)}\")\n",
    "\n",
    "def clean_pipeline():\n",
    "    data = load_data()\n",
    "    df = annotate_data(data)\n",
    "\n",
    "    start = len(df)\n",
    "\n",
    "    # Filter out all rows with description length < 30\n",
    "    df = df[df['description_length'] > 30]\n",
    "    # Filter out all rows with author signature length < 20\n",
    "    df = df[df['author_signature_length'] > 20]\n",
    "\n",
    "    end = len(df)\n",
    "\n",
    "    print(f\"Filtered out {start - end} rows.\")\n",
    "\n",
    "    # Convert the dataframe back into a JSON object\n",
    "    data = json.loads(df.to_json(orient=\"records\"))\n",
    "    overwrite_results(data)"
   ]
  },
  {
   "cell_type": "code",
<<<<<<< HEAD
   "execution_count": 5,
=======
   "execution_count": null,
>>>>>>> 890c411c
   "metadata": {},
   "outputs": [],
   "source": [
    "df = load_data()"
   ]
  },
  {
   "cell_type": "code",
<<<<<<< HEAD
   "execution_count": 6,
=======
   "execution_count": null,
>>>>>>> 890c411c
   "metadata": {},
   "outputs": [],
   "source": [
    "from keywords import KeywordVectorstore\n",
    "openai_embeddings = KeywordVectorstore()"
   ]
  },
  {
   "cell_type": "code",
   "execution_count": 174,
   "metadata": {},
   "outputs": [],
   "source": [
    "import json\n",
    "import numpy as np\n",
    "from functools import reduce\n",
    "\n",
    "import torch  \n",
    "import torch.nn.functional as F\n",
    "from numpy.linalg import norm\n",
    "\n",
    "from transformers import BertTokenizer,BertModel\n",
    "from transformers import AutoModelForSequenceClassification, AutoTokenizer"
   ]
  },
  {
   "cell_type": "markdown",
   "metadata": {},
   "source": [
    "## Experiment 1: Does segmenting the input post result in better embeddings? "
   ]
  },
  {
   "cell_type": "code",
   "execution_count": 172,
   "metadata": {},
   "outputs": [],
   "source": [
    "def post_query_term(row: pd.Series, segment=False):\n",
    "    if segment: \n",
    "        return f\"Author Name: {row['author_name']}. Post Description: {row['description']}. Author Description: {row['author_signature']}.\"\n",
    "    return f\"{row['author_name']} - {row['description']} - {row['author_signature']}\""
   ]
  },
  {
   "cell_type": "code",
<<<<<<< HEAD
   "execution_count": 7,
=======
   "execution_count": 173,
   "metadata": {},
   "outputs": [],
   "source": [
    "search_terms_default = df.apply(post_query_term, axis=1).tolist()\n",
    "search_terms_segmented = df.apply(post_query_term, args={\"segment\":True}, axis=1).tolist()"
   ]
  },
  {
   "cell_type": "code",
   "execution_count": 179,
>>>>>>> 890c411c
   "metadata": {},
   "outputs": [
    {
     "data": {
      "text/plain": [
<<<<<<< HEAD
       "[[('VibrantScenes', 0.7642683442362352),\n",
       "  ('OffTheBeatenPath', 0.7617780458509142),\n",
       "  ('ScenicBeauty', 0.7582992638346576)],\n",
       " [('CelebrityStyle', 0.7554297178586113),\n",
       "  ('ChillOut', 0.7534694768216426),\n",
       "  ('LaughOutLoud', 0.7511796549763081)],\n",
       " [('NatureLover', 0.7511458183123062),\n",
       "  ('EclecticMix', 0.7476282977608115),\n",
       "  ('ExtremeSports', 0.7449673217228049)],\n",
       " [('ExtremeSports', 0.7812182984819501),\n",
       "  ('GlamNights', 0.7674853750169462),\n",
       "  ('VibrantScenes', 0.7642640200424451)],\n",
       " [('HappyHours', 0.7422962397988337),\n",
       "  ('TrendySpots', 0.7396016931455938),\n",
       "  ('DjBeats', 0.7345034937647483)],\n",
       " [('LaughOutLoud', 0.7645460398094078),\n",
       "  ('GlamNights', 0.737469766166932),\n",
       "  ('LiveMusic', 0.7362374663213882)],\n",
       " [('ExtremeSports', 0.7667359577524835),\n",
       "  ('GlamNights', 0.7554148087547947),\n",
       "  ('GroupFun', 0.7520289222917531)],\n",
       " [('SocialGatherings', 0.7574341111617414),\n",
       "  ('GlamNights', 0.7555248493442075),\n",
       "  ('TrendySpots', 0.7547436363036898)],\n",
       " [('ComfortFood', 0.7685578206780699),\n",
       "  ('ChillOut', 0.7683711411907403),\n",
       "  ('FestiveAtmosphere', 0.7592383757094466)],\n",
       " [('NatureLover', 0.7504484173161848),\n",
       "  ('CelebrityStyle', 0.7355906623134383),\n",
       "  ('ChillOut', 0.7345988443817913)],\n",
       " [('CheeseAficionado', 0.788825249083641),\n",
       "  ('SpiceEnthusiast', 0.7670410523591492),\n",
       "  ('VibrantScenes', 0.7592271068516737)],\n",
       " [('RoadTrips', 0.7461080336763657),\n",
       "  ('CelebrityStyle', 0.7427892504422432),\n",
       "  ('TrendySpots', 0.7367651971934187)],\n",
       " [('NatureLover', 0.7599315474542563),\n",
       "  ('DanceVibes', 0.7478951331672634),\n",
       "  ('SkyHigh', 0.7430420350199014)],\n",
       " [('DanceVibes', 0.7603963921648151),\n",
       "  ('EclecticMix', 0.7527586364962365),\n",
       "  ('ChillOut', 0.7522155582321322)],\n",
       " [('ChillOut', 0.7668399164018329),\n",
       "  ('EclecticMix', 0.7422645557731264),\n",
       "  ('NatureLover', 0.7389387153117818)],\n",
       " [('LaughOutLoud', 0.7657993399912943),\n",
       "  ('StarGazing', 0.7578215758778435),\n",
       "  ('GlamNights', 0.7562938341584418)],\n",
       " [('TrendySpots', 0.7481004201268691),\n",
       "  ('CheeseAficionado', 0.7447623012543287),\n",
       "  ('StreetFood', 0.7422446626750827)],\n",
       " [('DanceVibes', 0.7758947860938203),\n",
       "  ('GlamNights', 0.7658409842871744),\n",
       "  ('CelebrityStyle', 0.7605345753914114)],\n",
       " [('LaughOutLoud', 0.7880953852901424),\n",
       "  ('DanceVibes', 0.7776503651677562),\n",
       "  ('CulinaryAdventure', 0.7743154698583425)],\n",
       " [('StreetFood', 0.7791300713061681),\n",
       "  ('CulinaryAdventure', 0.7729933179750833),\n",
       "  ('BakingPassion', 0.7705803660881857)],\n",
       " [('DanceVibes', 0.7517106437814305),\n",
       "  ('NatureLover', 0.7476368067518067),\n",
       "  ('LaughOutLoud', 0.7454685554801932)],\n",
       " [('TrendySpots', 0.7560107298418056),\n",
       "  ('CelebrityStyle', 0.7544062213086429),\n",
       "  ('StarGazing', 0.7470578698909873)],\n",
       " [('VeganChoices', 0.8053488841726714),\n",
       "  ('StreetFood', 0.800013680956474),\n",
       "  ('CoffeeCulture', 0.7932759660999529)],\n",
       " [('DanceVibes', 0.7724172171729204),\n",
       "  ('OutdoorThrills', 0.7686933851692388),\n",
       "  ('GlamNights', 0.7665890054545673)],\n",
       " [('FitnessChallenge', 0.7890657366833931),\n",
       "  ('DanceVibes', 0.7744992200091321),\n",
       "  ('ChillOut', 0.7567866979771789)],\n",
       " [('LaughOutLoud', 0.7485472133584362),\n",
       "  ('NatureLover', 0.7481695408825872),\n",
       "  ('ChillOut', 0.7451595781356035)],\n",
       " [('ScenicBeauty', 0.7428280152270473),\n",
       "  ('StreetFood', 0.7415331664542522),\n",
       "  ('NatureLover', 0.7412078267155104)],\n",
       " [('TrendySpots', 0.7420523294849866),\n",
       "  ('TrailSeeker', 0.7378477356193552),\n",
       "  ('HappyHours', 0.7342058406300449)],\n",
       " [('DanceVibes', 0.795092055324927),\n",
       "  ('DjBeats', 0.7556688732868206),\n",
       "  ('SingAlong', 0.7520688001129665)],\n",
       " [('StreetFood', 0.7851543370471463),\n",
       "  ('SeafoodDelights', 0.7651874735568489),\n",
       "  ('SpiceEnthusiast', 0.7643323607615786)],\n",
       " [('StreetFood', 0.7713837355537496),\n",
       "  ('ComfortFood', 0.7711300359638688),\n",
       "  ('ExoticFlavors', 0.7652749447494784)],\n",
       " [('Artisanal', 0.7570797992105226),\n",
       "  ('EcoFriendly', 0.750068320983589),\n",
       "  ('HappyHours', 0.7454884370060559)],\n",
       " [('RoadTrips', 0.7462040154285055),\n",
       "  ('CelebrityStyle', 0.7427450378049638),\n",
       "  ('TrendySpots', 0.7367990213962512)],\n",
       " [('CheeseAficionado', 0.7469241648082374),\n",
       "  ('WineLover', 0.7434196759351395),\n",
       "  ('UnderwaterWorlds', 0.7424320148789686)],\n",
       " [('ExtremeSports', 0.7772819610780329),\n",
       "  ('AdventureSports', 0.7754042301696429),\n",
       "  ('FitnessChallenge', 0.7661186573803355)],\n",
       " [('AdventureSports', 0.7557222904681359),\n",
       "  ('ExtremeSports', 0.7382271152451771),\n",
       "  ('GroupFun', 0.7380194989379186)],\n",
       " [('ScenicBeauty', 0.7807012076968497),\n",
       "  ('CelebrityStyle', 0.7775582608707385),\n",
       "  ('GlamNights', 0.7740814113467167)],\n",
       " [('NatureLover', 0.7499036821156079),\n",
       "  ('ChillOut', 0.7486957126486795),\n",
       "  ('LiveMusic', 0.7394316689270138)],\n",
       " [('LaughOutLoud', 0.7825948755289278),\n",
       "  ('GroupFun', 0.766774524987029),\n",
       "  ('SingAlong', 0.7601473179959501)],\n",
       " [('TrendySpots', 0.7620326394659658),\n",
       "  ('SkyHigh', 0.7496944714936051),\n",
       "  ('StarGazing', 0.74752988965474)],\n",
       " [('NatureLover', 0.7729759207138788),\n",
       "  ('StarGazing', 0.7616916609129805),\n",
       "  ('ChillOut', 0.7610777249399969)],\n",
       " [('ChillOut', 0.7352962893841944),\n",
       "  ('NatureLover', 0.7312774617293896),\n",
       "  ('UnderwaterWorlds', 0.7246712195966756)],\n",
       " [('OutdoorThrills', 0.7805512297164345),\n",
       "  ('UrbanExploration', 0.77326412318508),\n",
       "  ('TrailSeeker', 0.7715380959151206)],\n",
       " [('DanceVibes', 0.7829640125328833),\n",
       "  ('TrendySpots', 0.7668875076499435),\n",
       "  ('DjBeats', 0.7449224472799256)],\n",
       " [('ChillOut', 0.7830946054100861),\n",
       "  ('Gourmet', 0.782827971025081),\n",
       "  ('CulinaryAdventure', 0.781728110197528)],\n",
       " [('LaughOutLoud', 0.7672519015304305),\n",
       "  ('StarGazing', 0.7512222728253825),\n",
       "  ('GlamNights', 0.749337736003884)],\n",
       " [('FitnessChallenge', 0.7538234401439136),\n",
       "  ('AdventureSports', 0.7537667790119849),\n",
       "  ('ExtremeSports', 0.7534589138310688)],\n",
       " [('NatureLover', 0.7359523189887941),\n",
       "  ('ChillOut', 0.7352754818422871),\n",
       "  ('GlamNights', 0.7331473576837276)],\n",
       " [('GroupFun', 0.7789270962461337),\n",
       "  ('LaughOutLoud', 0.7718876134229581),\n",
       "  ('SingAlong', 0.7682132539890265)],\n",
       " [('LaughOutLoud', 0.7416527828823127),\n",
       "  ('TrendySpots', 0.7411909318289767),\n",
       "  ('OutdoorThrills', 0.7400690219978702)],\n",
       " [('NatureLover', 0.7436252182128475),\n",
       "  ('GlamNights', 0.7403402263691792),\n",
       "  ('LaughOutLoud', 0.7330072769637391)],\n",
       " [('TrendySpots', 0.7396796241600467),\n",
       "  ('StreetFood', 0.7361908805652118),\n",
       "  ('OutdoorThrills', 0.7350890242023441)],\n",
       " [('TrendySpots', 0.7457632222971217),\n",
       "  ('GroupFun', 0.7341261192241441),\n",
       "  ('OutdoorThrills', 0.7323951440628756)],\n",
       " [('TrailSeeker', 0.7517428783090565),\n",
       "  ('MountainEscapes', 0.751729666425097),\n",
       "  ('OutdoorThrills', 0.747737865714679)],\n",
       " [('DanceVibes', 0.7976043244659119),\n",
       "  ('FestiveAtmosphere', 0.7841884543453511),\n",
       "  ('LiveMusic', 0.7711096615492371)],\n",
       " [('TrendySpots', 0.7505068882181941),\n",
       "  ('OutdoorThrills', 0.7445605474109875),\n",
       "  ('GroupFun', 0.7424508476899907)],\n",
       " [('DanceVibes', 0.8241352672526521),\n",
       "  ('FestiveAtmosphere', 0.7918833497528726),\n",
       "  ('DjBeats', 0.7570675344378568)],\n",
       " [('WildlifeEncounters', 0.8161034031390397),\n",
       "  ('WaterAdventures', 0.7758176089472654),\n",
       "  ('MountainEscapes', 0.7714389846557277)],\n",
       " [('SweetTreats', 0.7913819562187843),\n",
       "  ('StreetFood', 0.7884188485736231),\n",
       "  ('Gourmet', 0.78298442289084)],\n",
       " [('ExtremeSports', 0.7737390049077675),\n",
       "  ('AdventureSports', 0.7656387613545323),\n",
       "  ('FitnessChallenge', 0.7647030701238663)],\n",
       " [('GroupFun', 0.767742749660929),\n",
       "  ('LaughOutLoud', 0.7650131646588825),\n",
       "  ('SingAlong', 0.7526336480084725)],\n",
       " [('AdventureSports', 0.753917495946991),\n",
       "  ('HappyHours', 0.7475836104432909),\n",
       "  ('SkyHigh', 0.74746450944056)],\n",
       " [('ComfortFood', 0.7545879178420236),\n",
       "  ('CulinaryAdventure', 0.746951063587237),\n",
       "  ('Gourmet', 0.7467252308573004)],\n",
       " [('StreetFood', 0.8132178661041803),\n",
       "  ('ComfortFood', 0.7986199796974949),\n",
       "  ('Gourmet', 0.7956184495565573)],\n",
       " [('BakingPassion', 0.7737032802922157),\n",
       "  ('CheeseAficionado', 0.7688568038503338),\n",
       "  ('FusionCuisine', 0.7606127554680796)],\n",
       " [('TrendySpots', 0.7810612732480353),\n",
       "  ('DanceVibes', 0.7799918067664955),\n",
       "  ('LaughOutLoud', 0.7697153672100476)],\n",
       " [('CelebrityStyle', 0.73145550744864),\n",
       "  ('LaughOutLoud', 0.7293533606884485),\n",
       "  ('GroupFun', 0.7291310872974421)],\n",
       " [('CheeseAficionado', 0.7723558978725246),\n",
       "  ('LaughOutLoud', 0.7611241793565247),\n",
       "  ('OffTheBeatenPath', 0.7520601583766788)],\n",
       " [('DanceVibes', 0.7743301045940462),\n",
       "  ('LaughOutLoud', 0.7657560117510026),\n",
       "  ('NatureLover', 0.7572719350776485)],\n",
       " [('FitnessChallenge', 0.8204349976874147),\n",
       "  ('AdventureSports', 0.7688150163491545),\n",
       "  ('ExtremeSports', 0.7655054737428896)],\n",
       " [('OutdoorThrills', 0.7555256656290843),\n",
       "  ('TrendySpots', 0.7547235395721112),\n",
       "  ('NatureLover', 0.7528712534825699)],\n",
       " [('GlamNights', 0.7585781081520063),\n",
       "  ('ThemedParties', 0.7558825752957609),\n",
       "  ('CelebrityStyle', 0.7557525715597386)],\n",
       " [('BakingPassion', 0.781382879237223),\n",
       "  ('SpiceEnthusiast', 0.7707983197837551),\n",
       "  ('CulinaryAdventure', 0.7667939945490194)],\n",
       " [('NatureLover', 0.7684756336209286),\n",
       "  ('WineLover', 0.7502206926125775),\n",
       "  ('CelebrityStyle', 0.7414224014334728)],\n",
       " [('CelebrityStyle', 0.7491989306277765),\n",
       "  ('LiveMusic', 0.7477550449590699),\n",
       "  ('NatureLover', 0.7477437967154237)],\n",
       " [('ChillOut', 0.7523814893944959),\n",
       "  ('SweetTreats', 0.7519586429946308),\n",
       "  ('DanceVibes', 0.7512130974805908)],\n",
       " [('SpiceEnthusiast', 0.7752003742403838),\n",
       "  ('BakingPassion', 0.7749256926580947),\n",
       "  ('CulinaryAdventure', 0.7708904434018626)],\n",
       " [('EclecticMix', 0.7401748221500628),\n",
       "  ('ChillOut', 0.7324010572124269),\n",
       "  ('SpiceEnthusiast', 0.7270900776168334)],\n",
       " [('RoadTrips', 0.7567881103421329),\n",
       "  ('OutdoorThrills', 0.7515738265712582),\n",
       "  ('FestiveAtmosphere', 0.7508744125718437)],\n",
       " [('HappyHours', 0.7480160596306249),\n",
       "  ('StreetFood', 0.7447826919852946),\n",
       "  ('StarGazing', 0.739107086262301)],\n",
       " [('GroupFun', 0.7779010627917236),\n",
       "  ('LaughOutLoud', 0.7750007025885826),\n",
       "  ('CulinaryAdventure', 0.7588174753779701)],\n",
       " [('WildlifeEncounters', 0.768280685276306),\n",
       "  ('NatureLover', 0.7477405102000636),\n",
       "  ('LaughOutLoud', 0.7441732764155639)],\n",
       " [('StreetFood', 0.7527193851958965),\n",
       "  ('HappyHours', 0.7500468434325112),\n",
       "  ('GroupFun', 0.7476816831645101)],\n",
       " [('CulinaryAdventure', 0.7596195581646727),\n",
       "  ('ChillOut', 0.7573940587628744),\n",
       "  ('LaughOutLoud', 0.7509393193099666)],\n",
       " [('LaughOutLoud', 0.796317861573327),\n",
       "  ('DanceVibes', 0.7680274189333889),\n",
       "  ('GroupFun', 0.7654013794573694)],\n",
       " [('ChillOut', 0.7749650164198927),\n",
       "  ('NatureLover', 0.7609503538614846),\n",
       "  ('LaughOutLoud', 0.7596504787459047)],\n",
       " [('StreetFood', 0.764442607460205),\n",
       "  ('TrendySpots', 0.7565911081141804),\n",
       "  ('SeafoodDelights', 0.7528885594817405)],\n",
       " [('StreetFood', 0.8199747524188046),\n",
       "  ('ComfortFood', 0.8048792634034898),\n",
       "  ('CulinaryAdventure', 0.8035099412638019)],\n",
       " [('TrendySpots', 0.7643643234669676),\n",
       "  ('NatureLover', 0.7547217711437563),\n",
       "  ('ChillOut', 0.7544266536826043)],\n",
       " [('FusionCuisine', 0.7729509892723179),\n",
       "  ('Gourmet', 0.7585291462290189),\n",
       "  ('CulinaryAdventure', 0.7581895833804575)],\n",
       " [('WildlifeEncounters', 0.7889781038827025),\n",
       "  ('HappyHours', 0.7753901005535044),\n",
       "  ('ScenicBeauty', 0.7744920024535336)],\n",
       " [('DanceVibes', 0.738055959815533),\n",
       "  ('OutdoorThrills', 0.7365036566504619),\n",
       "  ('MountainEscapes', 0.7343230404197542)],\n",
       " [('TrendySpots', 0.7490534245342559),\n",
       "  ('HappyHours', 0.742896514376423),\n",
       "  ('StreetFood', 0.741943858627671)],\n",
       " [('GroupFun', 0.7539996489684565),\n",
       "  ('DanceVibes', 0.7523248160332718),\n",
       "  ('MountainEscapes', 0.7514110604895745)],\n",
       " [('GroupFun', 0.778816801665345),\n",
       "  ('LaughOutLoud', 0.7717910216503553),\n",
       "  ('SingAlong', 0.7678809879410763)],\n",
       " [('NatureLover', 0.7538807910466417),\n",
       "  ('WildlifeEncounters', 0.7505005947614751),\n",
       "  ('DanceVibes', 0.7463998409162537)],\n",
       " [('CelebrityStyle', 0.7643178617554724),\n",
       "  ('ScenicBeauty', 0.7422890084704503),\n",
       "  ('NatureLover', 0.7394205025393644)],\n",
       " [('CelebrityStyle', 0.7693378499041452),\n",
       "  ('TrendySpots', 0.7673182998429688),\n",
       "  ('ComfortFood', 0.7601287397716655)],\n",
       " [('TrendySpots', 0.760405019155748),\n",
       "  ('GroupFun', 0.7596158556465646),\n",
       "  ('LaughOutLoud', 0.7498883348031324)],\n",
       " [('DanceVibes', 0.7776393479232531),\n",
       "  ('LaughOutLoud', 0.7692574684106648),\n",
       "  ('ChillOut', 0.7675740370932198)],\n",
       " [('TrendySpots', 0.760405019155748),\n",
       "  ('GroupFun', 0.7596158556465646),\n",
       "  ('LaughOutLoud', 0.7498883348031324)],\n",
       " [('StreetFood', 0.8028739412904939),\n",
       "  ('Gastronomy', 0.7791863283942753),\n",
       "  ('ComfortFood', 0.7743285980106485)],\n",
       " [('TrendySpots', 0.7462751430901999),\n",
       "  ('SpiceEnthusiast', 0.74490429424356),\n",
       "  ('MountainEscapes', 0.7428080245360431)],\n",
       " [('UnderwaterWorlds', 0.7630255292765397),\n",
       "  ('StarGazing', 0.7526374110993096),\n",
       "  ('NatureLover', 0.75230740216981)],\n",
       " [('FitnessChallenge', 0.7576342451952455),\n",
       "  ('MountainEscapes', 0.7500426739565224),\n",
       "  ('VibrantScenes', 0.7454733782807639)],\n",
       " [('DanceVibes', 0.7607814592676585),\n",
       "  ('NatureLover', 0.7511575954776928),\n",
       "  ('AdventureSports', 0.7486154976810737)],\n",
       " [('BakingPassion', 0.7517363413876073),\n",
       "  ('LaughOutLoud', 0.7504555205611025),\n",
       "  ('OffTheBeatenPath', 0.7497503453265495)],\n",
       " [('FestiveAtmosphere', 0.7588558253336766),\n",
       "  ('ChillOut', 0.7426611892909964),\n",
       "  ('NatureLover', 0.7391575367678989)]]"
      ]
     },
     "execution_count": 7,
=======
       "2.55"
      ]
     },
     "execution_count": 179,
>>>>>>> 890c411c
     "metadata": {},
     "output_type": "execute_result"
    }
   ],
   "source": [
    "# returns oai keywords for post, oai keywords for segmented post, intersection between the two\n",
    "def compare_segmented_input(idx):\n",
    "\n",
    "    post, segmented_post = search_terms_default[idx], search_terms_segmented[idx]\n",
    "    post_keywords, segmented_post_keywords = openai_embeddings.get_keywords([post, segmented_post])\n",
    "    post_keywords, segmented_post_keywords = set([p[0] for p in post_keywords]), set([p[0] for p in segmented_post_keywords])\n",
    "    return post_keywords, segmented_post_keywords, post_keywords.intersection(segmented_post_keywords)\n",
    "\n",
    "\n",
    "#calculate the average overlap between keywords for normal post and segmented post. \n",
    "def test_compare_segmented_input(num_cases):\n",
    "    overlaps = []\n",
    "    for idx in range(num_cases): \n",
    "        _,_, overlap = compare_segmented_input(idx)\n",
    "        overlaps.append(len(overlap))\n",
    "    return np.mean(overlaps)\n",
    "\n",
<<<<<<< HEAD
    "relevant_keywords = vs.get_keywords(search_terms)\n",
    "relevant_keywords"
=======
    "# test_compare_segmented_input(20)"
   ]
  },
  {
   "cell_type": "markdown",
   "metadata": {},
   "source": [
    "### Conclusion \n",
    "* over 20 cases, an average of 2.6/3 keywords found for segmented post are also found for non segmented post.  \n",
    "* segmenting the posts does not lead to different classification results."
   ]
  },
  {
   "cell_type": "markdown",
   "metadata": {},
   "source": [
    "## Experiment 2: Does BERT provide comparable embeddings? "
>>>>>>> 890c411c
   ]
  },
  {
   "cell_type": "code",
<<<<<<< HEAD
   "execution_count": 17,
   "metadata": {},
   "outputs": [],
   "source": [
    "keyword_map = {}\n",
    "for keyword_set in relevant_keywords:\n",
    "    words = [word for word, score in keyword_set]\n",
    "\n",
    "    for word in words:\n",
    "        if word not in keyword_map:\n",
    "            keyword_map[word] = 1\n",
    "        else:\n",
    "            keyword_map[word] += 1\n",
    "\n",
    "df = pd.DataFrame.from_dict(keyword_map, orient=\"index\", columns=[\"count\"])"
=======
   "execution_count": 180,
   "metadata": {},
   "outputs": [],
   "source": [
    "class BertEmbeddings: \n",
    "    def __init__(self) -> None:\n",
    "        self.tokenizer = BertTokenizer.from_pretrained('bert-base-uncased') \n",
    "        self.model = BertModel.from_pretrained(\"bert-base-uncased\")\n",
    "        self.vs = self.build_vector_store()\n",
    "    \n",
    "    def embed(self, s, normalize_embedding = False, return_list = True):\n",
    "        inputs = self.tokenizer(s, padding=True, truncation=True, max_length=512, return_tensors=\"pt\")\n",
    "        with torch.no_grad(): \n",
    "            output = self.model(**inputs)\n",
    "        pool_embedding, last_hidden = output.pooler_output, output.last_hidden_state\n",
    "\n",
    "        if return_list: \n",
    "            pool_embedding = pool_embedding.squeeze(0).tolist()\n",
    "            # if normalize_embedding: \n",
    "            #     pool_embedding = self.normalize(pool_embedding)\n",
    "    \n",
    "        return pool_embedding\n",
    "\n",
    "    def build_vector_store(self, as_df = True):\n",
    "        # Creating embeddings for all keywords in the keywords list.\n",
    "\n",
    "        with open('../data/keywords.json', 'r') as file: \n",
    "            keywords = json.load(file)\n",
    "\n",
    "        keywords = reduce(lambda l1, l2: l1 + l2, keywords.values())\n",
    "        vs = {i: {'text': v, 'embedding': self.embed(v)} for i, v in enumerate(keywords)}\n",
    "        \n",
    "        if as_df: \n",
    "            vs = pd.DataFrame.from_dict(vs, orient='index')\n",
    "\n",
    "        return vs \n",
    "    \n",
    "    def search_vector_store(self, sentence, k = 5):\n",
    "        sent_embedding = self.embed(sentence)\n",
    "        sent_embedding_normalized = norm(sent_embedding)\n",
    "        vs = self.vs \n",
    "        vs[\"score\"] = vs.embedding.apply(lambda x: np.dot(sent_embedding,x)/(sent_embedding_normalized*norm(x)))\n",
    "  \n",
    "        vs.sort_values(by=\"score\", ascending=False, inplace=True)\n",
    "        top_keywords = [\n",
    "            (row[\"text\"], row[\"score\"])\n",
    "            for index, row in vs[[\"text\", \"score\"]].head(k).iterrows()\n",
    "        ]\n",
    "        return top_keywords\n"
   ]
  },
  {
   "cell_type": "code",
   "execution_count": 181,
   "metadata": {},
   "outputs": [
    {
     "name": "stderr",
     "output_type": "stream",
     "text": [
      "Some weights of the model checkpoint at bert-base-uncased were not used when initializing BertModel: ['cls.predictions.bias', 'cls.predictions.transform.dense.bias', 'cls.predictions.transform.LayerNorm.weight', 'cls.predictions.transform.LayerNorm.bias', 'cls.seq_relationship.bias', 'cls.predictions.transform.dense.weight', 'cls.seq_relationship.weight']\n",
      "- This IS expected if you are initializing BertModel from the checkpoint of a model trained on another task or with another architecture (e.g. initializing a BertForSequenceClassification model from a BertForPreTraining model).\n",
      "- This IS NOT expected if you are initializing BertModel from the checkpoint of a model that you expect to be exactly identical (initializing a BertForSequenceClassification model from a BertForSequenceClassification model).\n"
     ]
    }
   ],
   "source": [
    "bert_embeddings = BertEmbeddings()"
>>>>>>> 890c411c
   ]
  },
  {
   "cell_type": "code",
<<<<<<< HEAD
   "execution_count": 18,
=======
   "execution_count": 185,
>>>>>>> 890c411c
   "metadata": {},
   "outputs": [
    {
     "data": {
      "text/plain": [
<<<<<<< HEAD
       "array([[<Axes: title={'center': 'count'}>]], dtype=object)"
      ]
     },
     "execution_count": 18,
=======
       "0.0"
      ]
     },
     "execution_count": 185,
>>>>>>> 890c411c
     "metadata": {},
     "output_type": "execute_result"
    },
    {
     "data": {
      "image/png": "iVBORw0KGgoAAAANSUhEUgAAAh8AAAGzCAYAAACPa3XZAAAAOXRFWHRTb2Z0d2FyZQBNYXRwbG90bGliIHZlcnNpb24zLjguMiwgaHR0cHM6Ly9tYXRwbG90bGliLm9yZy8g+/7EAAAACXBIWXMAAA9hAAAPYQGoP6dpAAAgTElEQVR4nO3de3BU9fnH8c8mbBaCSTAgJIEAES8gAZwKiXiF4RKioqhjteg0pQx4iSJmihingcQbijM0o2WkdKaAMwatWrBqvWQolzLcsdQyVgREpVwFIQtJWdbs+f3hsD9iEpKQk2d34/s1k0n2u4dzvjycyrubkHgcx3EEAABgJC7SGwAAAD8txAcAADBFfAAAAFPEBwAAMEV8AAAAU8QHAAAwRXwAAABTxAcAADBFfAAAAFPEBwAAMEV8AIhJ+/fvV2lpqbZt2xbprQBoIeIDQEzav3+/ysrKiA8gBhEfAADAFPEB4Jz27dunyZMnKyMjQz6fT1lZWXrwwQd1+vRpSdKXX36pu+66S6mpqUpMTNTVV1+t999/v845Fi9eLI/Ho6+++qrO+qpVq+TxeLRq1arw2ogRI5Sdna3PPvtMI0eOVGJionr27Km5c+fW+XXDhg2TJE2aNEkej0cej0eLFy9ukxkAcFeHSG8AQPTav3+/cnJydPz4cU2dOlX9+/fXvn379NZbb6mmpkbHjh3TNddco5qaGk2bNk1du3bVkiVLdOutt+qtt97S7bfffl7XPXbsmMaNG6c77rhDP//5z/XWW29p5syZGjRokPLz8zVgwAA99dRTmjVrlqZOnarrr79eknTNNde4+dsH0FYcAGjEL3/5SycuLs7ZvHlzvedCoZAzffp0R5Lzj3/8I7x+4sQJJysry+nbt69TW1vrOI7jLFq0yJHk7Nmzp845Vq5c6UhyVq5cGV678cYbHUnOq6++Gl4LBAJOWlqac+edd4bXNm/e7EhyFi1a5M5vFoAZPu0CoEGhUEjLly/X+PHjNXTo0HrPezwe/e1vf1NOTo6uu+668PoFF1ygqVOn6quvvtJnn312Xte+4IILdN9994UfJyQkKCcnR19++eV5nQ9AdCE+ADTo22+/ld/vV3Z2dqPHfP3117r88svrrQ8YMCD8/Pno1auXPB5PnbULL7xQx44dO6/zAYguxAeANvfjkDijtra2wfX4+PgG1x3HcW1PACKH+ADQoIsuukjJycnavn17o8f06dNHO3bsqLf++eefh5+XfnjVQpKOHz9e57jzfWVEajxoAEQ/4gNAg+Li4jRhwgS9++672rJlS73nHcfRTTfdpE2bNmn9+vXh9erqai1cuFB9+/bVFVdcIUnq16+fJGnNmjXh42pra7Vw4cLz3l/nzp0l1Q8aANGPf2oLoFHPPfecPv74Y914442aOnWqBgwYoAMHDujNN9/U2rVr9cQTT2jp0qXKz8/XtGnTlJqaqiVLlmjPnj16++23FRf3w/+/GThwoK6++moVFxfru+++U2pqql5//XV9//335723fv36qUuXLlqwYIGSkpLUuXNn5ebmKisry63fPoA2QnwAaFTPnj21ceNGlZSU6LXXXpPf71fPnj2Vn5+vxMREdenSRevWrdPMmTP18ssv69SpUxo8eLDeffdd3XzzzXXO9dprr+n+++/X888/ry5dumjy5MkaOXKkxowZc15783q9WrJkiYqLi/XAAw/o+++/16JFi4gPIAZ4HL6CCwAAGOJrPgAAgCniAwAAmCI+AACAKeIDAACYIj4AAIAp4gMAAJiKuu/zEQqFtH//fiUlJfHtkwEAiBGO4+jEiRPKyMgIf4PBxkRdfOzfv1+ZmZmR3gYAADgPe/fuVa9evc55TNTFR1JSkqQfNp+cnCxJCgaD+vjjjzV27Fh5vd5Ibq9dY842mLMN5myHWduI9jn7/X5lZmaG/x4/l6iLjzOfaklOTq4TH4mJiUpOTo7KgbcXzNkGc7bBnO0waxuxMufmfMkEX3AKAABMER8AAMAU8QEAAEwRHwAAwBTxAQAATBEfAADAFPEBAABMER8AAMAU8QEAAEwRHwAAwFSL42PNmjUaP368MjIy5PF4tHz58jrPO46jWbNmKT09XZ06ddLo0aO1c+dOt/YLAABiXIvjo7q6WkOGDNH8+fMbfH7u3Ll66aWXtGDBAm3cuFGdO3dWXl6eTp061erNAgCA2NfiHyyXn5+v/Pz8Bp9zHEfl5eX67W9/q9tuu02S9Oqrr6pHjx5avny57rnnntbtFgAAxDxXf6rtnj17dPDgQY0ePTq8lpKSotzcXK1fv77B+AgEAgoEAuHHfr9f0g8/vS8YDIY/Pvs92gZztsGcbTBnO8zaRrTPuSX7cjU+Dh48KEnq0aNHnfUePXqEn/uxOXPmqKysrN76xx9/rMTExDprlZWVLu0U58KcbTBnG8zZDrO2Ea1zrqmpafaxrsbH+SguLlZRUVH4sd/vV2ZmpsaOHavk5GRJP9RUZWWlxowZI6/X26rrZZd+1OQx20vzWnWNWOXmnNE45myDOdth1jaifc5nPnPRHK7GR1pamiTp0KFDSk9PD68fOnRIV155ZYO/xufzyefz1Vv3er31htvQWksFaj1NHhONf6iW3JgzmsacbTBnO8zaRrTOuSV7cvX7fGRlZSktLU0rVqwIr/n9fm3cuFHDhw9381IAACBGtfiVj5MnT2rXrl3hx3v27NG2bduUmpqq3r17a/r06XrmmWd06aWXKisrSyUlJcrIyNCECRPc3DcAAIhRLY6PLVu2aOTIkeHHZ75eo6CgQIsXL9bjjz+u6upqTZ06VcePH9d1112nDz/8UB07dnRv1wAAIGa1OD5GjBghx3Eafd7j8eipp57SU0891aqNAQCA9omf7QIAAEwRHwAAwBTxAQAATBEfAADAFPEBAABMER8AAMAU8QEAAEwRHwAAwBTxAQAATBEfAADAFPEBAABMER8AAMAU8QEAAEwRHwAAwBTxAQAATBEfAADAFPEBAABMER8AAMAU8QEAAEwRHwAAwBTxAQAATBEfAADAFPEBAABMER8AAMAU8QEAAEwRHwAAwBTxAQAATBEfAADAFPEBAABMER8AAMAU8QEAAEwRHwAAwBTxAQAATBEfAADAFPEBAABMER8AAMAU8QEAAEwRHwAAwBTxAQAATBEfAADAFPEBAABMER8AAMAU8QEAAEwRHwAAwBTxAQAATBEfAADAFPEBAABMER8AAMAU8QEAAEwRHwAAwBTxAQAATBEfAADAFPEBAABMER8AAMAU8QEAAEwRHwAAwBTxAQAATBEfAADAFPEBAABMER8AAMCU6/FRW1urkpISZWVlqVOnTurXr5+efvppOY7j9qUAAEAM6uD2CV944QW98sorWrJkiQYOHKgtW7Zo0qRJSklJ0bRp09y+HAAAiDGux8e6det022236eabb5Yk9e3bV0uXLtWmTZvcvhQAAIhBrsfHNddco4ULF+qLL77QZZddpn/9619au3at5s2b1+DxgUBAgUAg/Njv90uSgsGggsFg+OOz37eGL77pT/+4cZ1Y5Oac0TjmbIM522HWNqJ9zi3Zl8dx+YsxQqGQnnzySc2dO1fx8fGqra3Vs88+q+Li4gaPLy0tVVlZWb31iooKJSYmurk1AADQRmpqajRx4kRVVVUpOTn5nMe6Hh+vv/66ZsyYoRdffFEDBw7Utm3bNH36dM2bN08FBQX1jm/olY/MzEwdOXIkvPlgMKjKykqNGTNGXq+3VfvLLv2oyWO2l+a16hqxys05o3HM2QZztsOsbUT7nP1+v7p169as+HD90y4zZszQE088oXvuuUeSNGjQIH399deaM2dOg/Hh8/nk8/nqrXu93nrDbWitpQK1niaPicY/VEtuzBlNY842mLMdZm0jWufckj25/k9ta2pqFBdX97Tx8fEKhUJuXwoAAMQg11/5GD9+vJ599ln17t1bAwcO1D//+U/NmzdPv/71r92+FAAAiEGux8fLL7+skpISPfTQQzp8+LAyMjJ0//33a9asWW5fCgAAxCDX4yMpKUnl5eUqLy93+9QAAKAd4Ge7AAAAU8QHAAAwRXwAAABTxAcAADBFfAAAAFPEBwAAMEV8AAAAU8QHAAAwRXwAAABTxAcAADBFfAAAAFPEBwAAMEV8AAAAU8QHAAAwRXwAAABTxAcAADBFfAAAAFPEBwAAMEV8AAAAU8QHAAAwRXwAAABTxAcAADBFfAAAAFPEBwAAMEV8AAAAU8QHAAAwRXwAAABTxAcAADBFfAAAAFPEBwAAMEV8AAAAU8QHAAAwRXwAAABTxAcAADBFfAAAAFPEBwAAMEV8AAAAU8QHAAAwRXwAAABTxAcAADBFfAAAAFPEBwAAMEV8AAAAU8QHAAAwRXwAAABTxAcAADBFfAAAAFPEBwAAMEV8AAAAU8QHAAAwRXwAAABTxAcAADBFfAAAAFPEBwAAMEV8AAAAU8QHAAAwRXwAAABTxAcAADBFfAAAAFNtEh/79u3Tfffdp65du6pTp04aNGiQtmzZ0haXAgAAMaaD2yc8duyYrr32Wo0cOVIffPCBLrroIu3cuVMXXnih25cCAAAxyPX4eOGFF5SZmalFixaF17Kysty+DAAAiFGux8df//pX5eXl6a677tLq1avVs2dPPfTQQ5oyZUqDxwcCAQUCgfBjv98vSQoGgwoGg+GPz37fGr54p8lj3LhOLHJzzmgcc7bBnO0waxvRPueW7MvjOE7Tfxu3QMeOHSVJRUVFuuuuu7R582Y9+uijWrBggQoKCuodX1paqrKysnrrFRUVSkxMdHNrAACgjdTU1GjixImqqqpScnLyOY91PT4SEhI0dOhQrVu3Lrw2bdo0bd68WevXr693fEOvfGRmZurIkSPhzQeDQVVWVmrMmDHyer2t2l926UdNHrO9NK9V14hm5/r9++IcPT00pJItcdo6a5zhrn5a3Lyf0TjmbIdZ24j2Ofv9fnXr1q1Z8eH6p13S09N1xRVX1FkbMGCA3n777QaP9/l88vl89da9Xm+94Ta01lKBWk+Tx0TjH6pbmvP7D4Q87XoG0cKN+xlNY852mLWNaJ1zS/bk+j+1vfbaa7Vjx446a1988YX69Onj9qUAAEAMcj0+HnvsMW3YsEHPPfecdu3apYqKCi1cuFCFhYVuXwoAAMQg1+Nj2LBhWrZsmZYuXars7Gw9/fTTKi8v17333uv2pQAAQAxy/Ws+JOmWW27RLbfc0hanBgAAMY6f7QIAAEwRHwAAwBTxAQAATBEfAADAFPEBAABMER8AAMAU8QEAAEwRHwAAwBTxAQAATBEfAADAFPEBAABMER8AAMAU8QEAAEwRHwAAwBTxAQAATBEfAADAFPEBAABMER8AAMAU8QEAAEwRHwAAwBTxAQAATBEfAADAFPEBAABMER8AAMAU8QEAAEwRHwAAwBTxAQAATBEfAADAVIdIb6A96/vE+8067qvnb3blXM05DwAAkcYrHwAAwBTxAQAATBEfAADAFPEBAABMER8AAMAU8QEAAEwRHwAAwBTxAQAATBEfAADAFPEBAABMER8AAMAU8QEAAEwRHwAAwBTxAQAATBEfAADAFPEBAABMER8AAMAU8QEAAEwRHwAAwBTxAQAATBEfAADAFPEBAABMER8AAMAU8QEAAEwRHwAAwBTxAQAATBEfAADAFPEBAABMER8AAMAU8QEAAEwRHwAAwFSbx8fzzz8vj8ej6dOnt/WlAABADGjT+Ni8ebP+8Ic/aPDgwW15GQAAEEM6tNWJT548qXvvvVd//OMf9cwzzzR6XCAQUCAQCD/2+/2SpGAwqGAwGP747Pet4Yt3mjzGjes091rNvZ5b+z7XeXxxTvi9WzNAfW7ez2gcc7bDrG1E+5xbsi+P4zjN+xuyhQoKCpSamqrf/e53GjFihK688kqVl5fXO660tFRlZWX11isqKpSYmNgWWwMAAC6rqanRxIkTVVVVpeTk5HMe2yavfLz++uv65JNPtHnz5iaPLS4uVlFRUfix3+9XZmamxo4dG958MBhUZWWlxowZI6/X26q9ZZd+1Kpff8b20jzXruXWuVp7Hl+co6eHhlSyJU5bZ41r8lw4P27ez2gcc7bDrG1E+5zPfOaiOVyPj7179+rRRx9VZWWlOnbs2OTxPp9PPp+v3rrX66033IbWWipQ62nVrz97L25dy61zuXWeQMgTlTd2e+PG/YymMWc7zNpGtM65JXtyPT62bt2qw4cP62c/+1l4rba2VmvWrNHvf/97BQIBxcfHu31ZAAAQI1yPj1GjRunf//53nbVJkyapf//+mjlzJuEBAMBPnOvxkZSUpOzs7DprnTt3VteuXeutAwCAnx6+wykAADDVZt/n42yrVq2yuAwAAIgBvPIBAABMER8AAMAU8QEAAEwRHwAAwBTxAQAATBEfAADAFPEBAABMER8AAMAU8QEAAEwRHwAAwBTxAQAATBEfAADAFPEBAABMER8AAMAU8QEAAEwRHwAAwBTxAQAATBEfAADAFPEBAABMER8AAMAU8QEAAEwRHwAAwBTxAQAATBEfAADAFPEBAABMER8AAMAU8QEAAEwRHwAAwFSHSG8AsavvE+83ecxXz99sdh4AQGzglQ8AAGCK+AAAAKaIDwAAYIr4AAAApogPAABgivgAAACmiA8AAGCK+AAAAKaIDwAAYIr4AAAApogPAABgivgAAACmiA8AAGCK+AAAAKaIDwAAYIr4AAAApogPAABgivgAAACmiA8AAGCK+AAAAKaIDwAAYIr4AAAApogPAABgivgAAACmiA8AAGCK+AAAAKaIDwAAYIr4AAAApogPAABgivgAAACmXI+POXPmaNiwYUpKSlL37t01YcIE7dixw+3LAACAGOV6fKxevVqFhYXasGGDKisrFQwGNXbsWFVXV7t9KQAAEIM6uH3CDz/8sM7jxYsXq3v37tq6datuuOEGty8HAABijOvx8WNVVVWSpNTU1AafDwQCCgQC4cd+v1+SFAwGFQwGwx+f/b41fPFOq88hNW8vzb2WW+dq7Xl8cU74fbTsqSXniRVu3s9oHHO2w6xtRPucW7Ivj+M47vxt3IBQKKRbb71Vx48f19q1axs8prS0VGVlZfXWKyoqlJiY2FZbAwAALqqpqdHEiRNVVVWl5OTkcx7bpvHx4IMP6oMPPtDatWvVq1evBo9p6JWPzMxMHTlyJLz5YDCoyspKjRkzRl6vt1V7yi79qFW//oztpXmuXcutc7X2PL44R08PDalkS5y2zhoXFXtqyXncPpcbGtrP2XMOhDzme2rPzp53Q3M+g3m7y83/RqNx0T5nv9+vbt26NSs+2uzTLg8//LDee+89rVmzptHwkCSfzyefz1dv3ev11htuQ2stFaj1NH1QMzRnH829llvncus8gZAn6vbU3D93N8/lhnPtJxDyhJ+Pxv+QxKKG5n32nM9g3m3Djf9Go2nROueW7Mn1+HAcR4888oiWLVumVatWKSsry+1LAACAGOZ6fBQWFqqiokLvvPOOkpKSdPDgQUlSSkqKOnXq5PblAABAjHH9+3y88sorqqqq0ogRI5Senh5+e+ONN9y+FAAAiEFt8mkXAACAxvCzXQAAgCniAwAAmCI+AACAKeIDAACYIj4AAIAp4gMAAJgiPgAAgCniAwAAmCI+AACAKeIDAACYIj4AAIAp4gMAAJgiPgAAgCniAwAAmCI+AACAKeIDAACYIj4AAIAp4gMAAJgiPgAAgCniAwAAmCI+AACAKeIDAACYIj4AAIAp4gMAAJgiPgAAgCniAwAAmCI+AACAKeIDAACY6hDpDQCw1feJ95s85qvnbzY/F+y49ed25jy+eEdzc6Ts0o8UqPWc17ncEo33pPWeonEGP8YrHwAAwBTxAQAATBEfAADAFPEBAABMER8AAMAU8QEAAEwRHwAAwBTxAQAATBEfAADAFPEBAABMER8AAMAU8QEAAEwRHwAAwBTxAQAATBEfAADAFPEBAABMER8AAMAU8QEAAEwRHwAAwBTxAQAATBEfAADAFPEBAABMER8AAMAU8QEAAEwRHwAAwBTxAQAATBEfAADAFPEBAABMER8AAMAU8QEAAEy1WXzMnz9fffv2VceOHZWbm6tNmza11aUAAEAMaZP4eOONN1RUVKTZs2frk08+0ZAhQ5SXl6fDhw+3xeUAAEAMaZP4mDdvnqZMmaJJkybpiiuu0IIFC5SYmKg//elPbXE5AAAQQzq4fcLTp09r69atKi4uDq/FxcVp9OjRWr9+fb3jA4GAAoFA+HFVVZUk6bvvvlMwGJQkBYNB1dTU6OjRo/J6va3aX4fvq1v16884evSoa9dy61ytPU+HkKOampA6BOOiZk8tOY/b53JDQ/s5e861IU9U7OnH2sO8G5pzJPYUjdz+3+65Zt3cc7kl2u5Jyb09NffvwkjN4MSJE5Ikx3GaPthx2b59+xxJzrp16+qsz5gxw8nJyal3/OzZsx1JvPHGG2+88cZbO3jbu3dvk63g+isfLVVcXKyioqLw41AopO+++05du3aVx/NDQfv9fmVmZmrv3r1KTk6O1FbbPeZsgznbYM52mLWNaJ+z4zg6ceKEMjIymjzW9fjo1q2b4uPjdejQoTrrhw4dUlpaWr3jfT6ffD5fnbUuXbo0eO7k5OSoHHh7w5xtMGcbzNkOs7YRzXNOSUlp1nGuf8FpQkKCrrrqKq1YsSK8FgqFtGLFCg0fPtztywEAgBjTJp92KSoqUkFBgYYOHaqcnByVl5erurpakyZNaovLAQCAGNIm8XH33Xfr22+/1axZs3Tw4EFdeeWV+vDDD9WjR4/zOp/P59Ps2bPrfXoG7mLONpizDeZsh1nbaE9z9jhOc/5NDAAAgDv42S4AAMAU8QEAAEwRHwAAwBTxAQAATBEfAADAVNTHx/z589W3b1917NhRubm52rRpU6S31O6UlpbK4/HUeevfv3+ktxXz1qxZo/HjxysjI0Mej0fLly+v87zjOJo1a5bS09PVqVMnjR49Wjt37ozMZmNYU3P+1a9+Ve/+HjduXGQ2G8PmzJmjYcOGKSkpSd27d9eECRO0Y8eOOsecOnVKhYWF6tq1qy644ALdeeed9b7bNc6tOXMeMWJEvXv6gQceiNCOz09Ux8cbb7yhoqIizZ49W5988omGDBmivLw8HT58ONJba3cGDhyoAwcOhN/Wrl0b6S3FvOrqag0ZMkTz589v8Pm5c+fqpZde0oIFC7Rx40Z17txZeXl5OnXqlPFOY1tTc5akcePG1bm/ly5darjD9mH16tUqLCzUhg0bVFlZqWAwqLFjx6q6+v9/gupjjz2md999V2+++aZWr16t/fv364477ojgrmNPc+YsSVOmTKlzT8+dOzdCOz5Prvwo2zaSk5PjFBYWhh/X1tY6GRkZzpw5cyK4q/Zn9uzZzpAhQyK9jXZNkrNs2bLw41Ao5KSlpTkvvvhieO348eOOz+dzli5dGoEdtg8/nrPjOE5BQYFz2223RWQ/7dnhw4cdSc7q1asdx/nh/vV6vc6bb74ZPuY///mPI8lZv359pLYZ8348Z8dxnBtvvNF59NFHI7cpF0TtKx+nT5/W1q1bNXr06PBaXFycRo8erfXr10dwZ+3Tzp07lZGRoYsvvlj33nuvvvnmm0hvqV3bs2ePDh48WOf+TklJUW5uLvd3G1i1apW6d++uyy+/XA8++KCOHj0a6S3FvKqqKklSamqqJGnr1q0KBoN17un+/furd+/e3NOt8OM5n/Haa6+pW7duys7OVnFxsWpqaiKxvfPWJt9e3Q1HjhxRbW1tvW/J3qNHD33++ecR2lX7lJubq8WLF+vyyy/XgQMHVFZWpuuvv17bt29XUlJSpLfXLh08eFCSGry/zzwHd4wbN0533HGHsrKytHv3bj355JPKz8/X+vXrFR8fH+ntxaRQKKTp06fr2muvVXZ2tqQf7umEhIR6P5Wce/r8NTRnSZo4caL69OmjjIwMffrpp5o5c6Z27Nihv/zlLxHcbctEbXzATn5+fvjjwYMHKzc3V3369NGf//xnTZ48OYI7A1rvnnvuCX88aNAgDR48WP369dOqVas0atSoCO4sdhUWFmr79u18bVgba2zOU6dODX88aNAgpaena9SoUdq9e7f69etnvc3zErWfdunWrZvi4+PrfaX0oUOHlJaWFqFd/TR06dJFl112mXbt2hXprbRbZ+5h7m97F198sbp168b9fZ4efvhhvffee1q5cqV69eoVXk9LS9Pp06d1/PjxOsdzT5+fxubckNzcXEmKqXs6auMjISFBV111lVasWBFeC4VCWrFihYYPHx7BnbV/J0+e1O7du5Wenh7prbRbWVlZSktLq3N/+/1+bdy4kfu7jf33v//V0aNHub9byHEcPfzww1q2bJn+/ve/Kysrq87zV111lbxeb517eseOHfrmm2+4p1ugqTk3ZNu2bZIUU/d0VH/apaioSAUFBRo6dKhycnJUXl6u6upqTZo0KdJba1d+85vfaPz48erTp4/279+v2bNnKz4+Xr/4xS8ivbWYdvLkyTr/T2TPnj3atm2bUlNT1bt3b02fPl3PPPOMLr30UmVlZamkpEQZGRmaMGFC5DYdg84159TUVJWVlenOO+9UWlqadu/erccff1yXXHKJ8vLyIrjr2FNYWKiKigq98847SkpKCn8dR0pKijp16qSUlBRNnjxZRUVFSk1NVXJysh555BENHz5cV199dYR3HzuamvPu3btVUVGhm266SV27dtWnn36qxx57TDfccIMGDx4c4d23QKT/uU1TXn75Zad3795OQkKCk5OT42zYsCHSW2p37r77bic9Pd1JSEhwevbs6dx9993Orl27Ir2tmLdy5UpHUr23goICx3F++Oe2JSUlTo8ePRyfz+eMGjXK2bFjR2Q3HYPONeeamhpn7NixzkUXXeR4vV6nT58+zpQpU5yDBw9Getsxp6EZS3IWLVoUPuZ///uf89BDDzkXXnihk5iY6Nx+++3OgQMHIrfpGNTUnL/55hvnhhtucFJTUx2fz+dccsklzowZM5yqqqrIbryFPI7jOJaxAwAAftqi9ms+AABA+0R8AAAAU8QHAAAwRXwAAABTxAcAADBFfAAAAFPEBwAAMEV8AAAAU8QHAAAwRXwAAABTxAcAADD1f6ElPr4UOVSiAAAAAElFTkSuQmCC",
      "text/plain": [
       "<Figure size 640x480 with 1 Axes>"
      ]
     },
     "metadata": {},
     "output_type": "display_data"
    }
   ],
   "source": [
<<<<<<< HEAD
    "df.hist(bins=49)"
=======
    "# compare openai embeddings with bert embeddings\n",
    "def compare_oai_bert(post): \n",
    "    oai = openai_embeddings.get_keywords([post])[0]\n",
    "    bert = bert_embeddings.search_vector_store(post)\n",
    "    oai = set([pred[0] for pred in oai])\n",
    "    bert = set([pred[0] for pred in bert])\n",
    "\n",
    "    return oai, bert, oai.intersection(bert) \n",
    "\n",
    "def test_compare_oai_bert(num_cases):\n",
    "    overlaps = []\n",
    "    for idx in range(num_cases): \n",
    "        _, _, overlap = compare_oai_bert(search_terms_default[idx])\n",
    "        overlaps.append(len(overlap))\n",
    "    return np.mean(overlaps)\n",
    "\n",
    "# test_compare_oai_bert(10)"
   ]
  },
  {
   "cell_type": "markdown",
   "metadata": {},
   "source": [
    "### Conclusion \n",
    "* On average, 0 of 3 classes found by openAI embeddings are found by BERT embeddings. \n",
    "* The openAI embeddings out perform BERT embeddings, based on anecdotal comparisons of resultant classifications. "
   ]
  },
  {
   "cell_type": "markdown",
   "metadata": {},
   "source": [
    "## Experiment 3: Does HuggingFace multi-label classification work out of the box, or does it require fine-tuning? \n"
>>>>>>> 890c411c
   ]
  },
  {
   "cell_type": "code",
   "execution_count": 186,
   "metadata": {},
   "outputs": [],
   "source": [
    "class BertClassifier: \n",
    "    def __init__(self) -> None:\n",
    "        bert_ckpt = \"distilbert-base-uncased\" \n",
    "        self.keywords = self.get_keywords()\n",
    "\n",
    "        self.tokenizer = AutoTokenizer.from_pretrained(bert_ckpt)\n",
    "        self.model = AutoModelForSequenceClassification.from_pretrained(\n",
    "            bert_ckpt,\n",
    "            num_labels=len(self.keywords)  ,\n",
    "            problem_type=\"multi_label_classification\",  \n",
    "        )\n",
    "        self.model.config.id2label =  self.keywords\n",
    "\n",
    "    def get_keywords(self):\n",
    "        with open('../data/keywords.json', 'r') as file:\n",
    "            keywords = json.load(file)\n",
    "        keywords = reduce(lambda l1, l2: l1 + l2, keywords.values())\n",
    "        keywords = {i: v for i, v in enumerate(keywords)}\n",
    "        return keywords \n",
    "    \n",
    "    def finetune(self, data):\n",
    "        # TODO: fine tune the classifier with some data \n",
    "        pass \n",
    "    \n",
    "    def classify(self, sequence, threshold=0.53):\n",
    "        inputs = self.tokenizer(sequence, padding=True, truncation=True, max_length=512, return_tensors=\"pt\")\n",
    "        with torch.no_grad():\n",
    "            logits = self.model(**inputs).logits\n",
    "        probabilities = F.sigmoid(logits)\n",
    "\n",
    "        label_indices = (probabilities > threshold).nonzero(as_tuple=True)[1]\n",
    "        assigned_labels = [label_indices[i].item() for i in range(len(label_indices))]\n",
    "        label_ids = [self.model.config.id2label[idx] for idx in assigned_labels]\n",
    "\n",
    "        return probabilities, label_ids "
   ]
  },
  {
   "cell_type": "code",
   "execution_count": 187,
   "metadata": {},
   "outputs": [
    {
     "name": "stderr",
     "output_type": "stream",
     "text": [
      "Some weights of the model checkpoint at distilbert-base-uncased were not used when initializing DistilBertForSequenceClassification: ['vocab_layer_norm.bias', 'vocab_projector.bias', 'vocab_layer_norm.weight', 'vocab_transform.weight', 'vocab_transform.bias']\n",
      "- This IS expected if you are initializing DistilBertForSequenceClassification from the checkpoint of a model trained on another task or with another architecture (e.g. initializing a BertForSequenceClassification model from a BertForPreTraining model).\n",
      "- This IS NOT expected if you are initializing DistilBertForSequenceClassification from the checkpoint of a model that you expect to be exactly identical (initializing a BertForSequenceClassification model from a BertForSequenceClassification model).\n",
      "Some weights of DistilBertForSequenceClassification were not initialized from the model checkpoint at distilbert-base-uncased and are newly initialized: ['classifier.bias', 'classifier.weight', 'pre_classifier.weight', 'pre_classifier.bias']\n",
      "You should probably TRAIN this model on a down-stream task to be able to use it for predictions and inference.\n"
     ]
    }
   ],
   "source": [
    "bert_classifier = BertClassifier()"
   ]
  },
  {
   "cell_type": "code",
   "execution_count": 188,
   "metadata": {},
   "outputs": [
    {
     "name": "stdout",
     "output_type": "stream",
     "text": [
      "\n",
      "Input Post:\n",
      "<START> \n",
      "onzpo - Replying to @patrick_sea567 Nah, that's CAP. It's like I always say, I #onzpo use #vfx to make it look like I'm using a #noeyefilter but no #ihaveeyes check the  #lore lol - I'm glad you're still around!\n",
      "Smash Follow!🕹️\n",
      "Business:chris@clickstalent.com \n",
      "<END>, \n",
      "Method 1) OpenAI embedding similarity: , \n",
      "Method 2) BERT multihead classification: ['Artisanal', 'Live Music', 'Exploration', 'Fitness Challenge'], \n",
      "          BERT classification scores: tensor([[0.5277, 0.5781, 0.4931, 0.5230, 0.5258, 0.4869, 0.4891, 0.5119, 0.4926,\n",
      "         0.4927, 0.5279, 0.4953, 0.4789, 0.4848, 0.5216, 0.4852, 0.4677, 0.4983,\n",
      "         0.5171, 0.5283, 0.5042, 0.5502, 0.5119, 0.4958, 0.4993, 0.4931, 0.5232,\n",
      "         0.5018, 0.4678, 0.5101, 0.5196, 0.4828, 0.4945, 0.4950, 0.4952, 0.5045,\n",
      "         0.4810, 0.4678, 0.5083, 0.4845, 0.5541, 0.4929, 0.5120, 0.4562, 0.4727,\n",
      "         0.5134, 0.4990, 0.5245, 0.4586, 0.4996, 0.5507, 0.5054, 0.5133, 0.4752,\n",
      "         0.4887, 0.4950, 0.5140, 0.4981, 0.4792, 0.5086]]), \n",
      "          \n",
      "          \n",
      "\n",
      "Input Post:\n",
      "<START> \n",
      "Darryl - Epic Street Interview Fail 🙆🏾‍♂️🙅🏾‍♂️ @Owé Collections #streetinterview #streetinterviews #streetprank #prank  - Street Interview - Saturdays @11am EST\n",
      "📧: info@darrylskits.com\n",
      "💌: $darrylskits \n",
      "<END>, \n",
      "Method 1) OpenAI embedding similarity: , \n",
      "Method 2) BERT multihead classification: ['Artisanal', 'Exotic Flavors', 'Sweet Treats', 'Live Music', 'Exploration', 'Fitness Challenge'], \n",
      "          BERT classification scores: tensor([[0.5224, 0.5700, 0.5010, 0.5349, 0.5148, 0.4956, 0.4947, 0.5173, 0.4936,\n",
      "         0.4895, 0.5314, 0.4933, 0.4827, 0.4854, 0.5223, 0.4871, 0.4811, 0.4956,\n",
      "         0.5157, 0.5164, 0.5105, 0.5430, 0.5162, 0.4930, 0.5099, 0.4931, 0.5219,\n",
      "         0.4973, 0.4795, 0.5105, 0.5114, 0.4915, 0.4801, 0.4965, 0.4922, 0.5103,\n",
      "         0.4945, 0.4768, 0.5053, 0.5001, 0.5422, 0.4822, 0.5097, 0.4584, 0.4710,\n",
      "         0.5132, 0.5089, 0.5217, 0.4588, 0.4989, 0.5469, 0.5019, 0.5110, 0.4690,\n",
      "         0.4789, 0.4810, 0.5141, 0.4956, 0.4917, 0.5050]]), \n",
      "          \n",
      "          \n"
     ]
    }
   ],
   "source": [
    "def evaluate_methods(post):\n",
    "    bert_probabilities, bert_categories = bert_classifier.classify(post)\n",
    "    relevant_keywords = '' #vs.get_keywords([post])\n",
    "\n",
    "    print()\n",
    "    print(f'''Input Post:\\n<START> \\n{post} \\n<END>, \n",
    "Method 1) OpenAI embedding similarity: {relevant_keywords}, \n",
    "Method 2) BERT multihead classification: {bert_categories}, \n",
    "          BERT classification scores: {bert_probabilities}, \n",
    "          \n",
    "          ''')\n",
    "# evaluate_methods(search_terms_default[0])\n",
    "# evaluate_methods(search_terms_default[1])\n"
   ]
  },
  {
   "cell_type": "markdown",
   "metadata": {},
   "source": [
    "### Conclusion \n",
    "* The classifier requires fine-tuning, since it does not automatically embed the input classes. "
   ]
  }
 ],
 "metadata": {
  "kernelspec": {
   "display_name": ".venv",
   "language": "python",
   "name": "python3"
  },
  "language_info": {
   "codemirror_mode": {
    "name": "ipython",
    "version": 3
   },
   "file_extension": ".py",
   "mimetype": "text/x-python",
   "name": "python",
   "nbconvert_exporter": "python",
   "pygments_lexer": "ipython3",
   "version": "3.9.15"
  }
 },
 "nbformat": 4,
 "nbformat_minor": 2
}<|MERGE_RESOLUTION|>--- conflicted
+++ resolved
@@ -1,967 +1,571 @@
 {
- "cells": [
-  {
-   "cell_type": "code",
-<<<<<<< HEAD
-   "execution_count": 1,
-=======
-   "execution_count": 13,
->>>>>>> 890c411c
-   "metadata": {},
-   "outputs": [],
-   "source": [
-    "from dotenv import load_dotenv\n",
-    "\n",
-    "load_dotenv()\n",
-    "\n",
-    "DATA_DIR = \"../data/social\"\n",
-    "\n",
-    "def data_file(name: str) -> str: return f\"{DATA_DIR}/{name}.json\""
-   ]
+  "cells": [
+    {
+      "cell_type": "code",
+      "execution_count": 13,
+      "metadata": {},
+      "outputs": [],
+      "source": [
+        "from dotenv import load_dotenv\n",
+        "\n",
+        "load_dotenv()\n",
+        "\n",
+        "DATA_DIR = \"../data/social\"\n",
+        "\n",
+        "def data_file(name: str) -> str: return f\"{DATA_DIR}/{name}.json\""
+      ]
+    },
+    {
+      "cell_type": "markdown",
+      "metadata": {},
+      "source": [
+        "## Data Aggregation (TikTok)\n",
+        "\n",
+        "First we want to collect a set of TikTok posts to use for developing our social media post encoder. To do this, we will need to extract the `item_list` request that is used by the TikTok webapp to request video content during the infinite scroll on the For You Page. We can use inspect element to grab the URLs of these requests as we scroll on the For You Page. Then, by copying and pasting this URL into our python code, we can retrieve all the relevant metadata for the posts we are being fed by TikTok. \n",
+        "\n",
+        "This will provide us with plenty of video metadata, which we can then clean to only save the videos that have longer, more relevant metadata."
+      ]
+    },
+    {
+      "cell_type": "code",
+      "execution_count": 14,
+      "metadata": {},
+      "outputs": [],
+      "source": [
+        "import json\n",
+        "import requests\n",
+        "\n",
+        "\n",
+        "def extract_data(data: dict) -> dict:\n",
+        "    extracted_data = {\n",
+        "        \"id\": data['id'],\n",
+        "        \"description\": data['desc'],\n",
+        "        \"author\": {\n",
+        "            \"id\": data['author']['id'],\n",
+        "            \"name\": data['author']['nickname'],\n",
+        "            \"signature\": data['author']['signature'],\n",
+        "        }\n",
+        "    }\n",
+        "\n",
+        "    return extracted_data\n",
+        "\n",
+        "def save_results(results) -> None:\n",
+        "    data = results['itemList']\n",
+        "\n",
+        "    with open(data_file(\"tik_tok\"), \"r\", encoding=\"utf-8\") as tik_tok:\n",
+        "        current_data = json.load(tik_tok)\n",
+        "\n",
+        "    with open(data_file(\"tik_tok\"), \"w\", encoding=\"utf-8\") as tik_tok:\n",
+        "        extracted_data = [extract_data(item) for item in data]\n",
+        "        current_data.extend(extracted_data)\n",
+        "        json.dump(current_data, tik_tok, indent=4)\n",
+        "        print(f\"Added {len(extracted_data)} new results to tik_tok.json. Total results: {len(current_data)}\")\n",
+        "\n",
+        "\n",
+        "def pipeline() -> None:\n",
+        "    url = input(\"Enter the url: \")\n",
+        "    print(\"Requesting data...\")\n",
+        "    results = requests.get(url)\n",
+        "\n",
+        "    if results.status_code == 200:\n",
+        "        save_results(results.json())\n",
+        "\n",
+        "    else:\n",
+        "        print(f\"Error: ({results.status_code}) {results.text})\")"
+      ]
+    },
+    {
+      "cell_type": "code",
+      "execution_count": 15,
+      "metadata": {},
+      "outputs": [
+        {
+          "name": "stdout",
+          "output_type": "stream",
+          "text": [
+            "Total results: 108\n",
+            "Unique results: 107\n"
+          ]
+        }
+      ],
+      "source": [
+        "# pipeline()1\n",
+        "\n",
+        "# Check for duplicates\n",
+        "with open(data_file(\"tik_tok\"), \"r\", encoding=\"utf-8\") as tik_tok:\n",
+        "    data = json.load(tik_tok)\n",
+        "\n",
+        "    ids = [item['id'] for item in data]\n",
+        "    print(f\"Total results: {len(ids)}\")\n",
+        "    print(f\"Unique results: {len(set(ids))}\")"
+      ]
+    },
+    {
+      "cell_type": "markdown",
+      "metadata": {},
+      "source": [
+        "## Data Cleaning\n",
+        "Now that we have the data aggregated through our pipeline, we want to create a cleaning pipeline to remove all the entries with short description and limited metadata. Let's begin by doing some EDA on our dataset."
+      ]
+    },
+    {
+      "cell_type": "code",
+      "execution_count": 16,
+      "metadata": {},
+      "outputs": [],
+      "source": [
+        "import pandas as pd\n",
+        "import tiktoken\n",
+        "\n",
+        "def load_data() -> pd.DataFrame:\n",
+        "    with open(data_file(\"tik_tok\"), \"r\", encoding=\"utf-8\") as tik_tok:\n",
+        "        data = json.load(tik_tok)\n",
+        "\n",
+        "    df = pd.DataFrame(data)\n",
+        "    return df\n",
+        "\n",
+        "def annotate_data(df: pd.DataFrame) -> pd.DataFrame:\n",
+        "    enc = tiktoken.encoding_for_model(\"gpt-3.5-turbo\")\n",
+        "\n",
+        "    df['description_length'] = df['description'].apply(lambda val: len(enc.encode(val)))\n",
+        "    df['author_signature_length'] = df['author_signature'].apply(lambda val: len(enc.encode(val)))\n",
+        "\n",
+        "    return df\n",
+        "\n",
+        "def overwrite_results(results) -> None:\n",
+        "    with open(data_file(\"tik_tok\"), \"w\", encoding=\"utf-8\") as tik_tok:\n",
+        "        json.dump(results, tik_tok, indent=4)\n",
+        "        print(f\"Overwrote results in tik_tok.json. Total results: {len(results)}\")\n",
+        "\n",
+        "def clean_pipeline():\n",
+        "    data = load_data()\n",
+        "    df = annotate_data(data)\n",
+        "\n",
+        "    start = len(df)\n",
+        "\n",
+        "    # Filter out all rows with description length < 30\n",
+        "    df = df[df['description_length'] > 30]\n",
+        "    # Filter out all rows with author signature length < 20\n",
+        "    df = df[df['author_signature_length'] > 20]\n",
+        "\n",
+        "    end = len(df)\n",
+        "\n",
+        "    print(f\"Filtered out {start - end} rows.\")\n",
+        "\n",
+        "    # Convert the dataframe back into a JSON object\n",
+        "    data = json.loads(df.to_json(orient=\"records\"))\n",
+        "    overwrite_results(data)"
+      ]
+    },
+    {
+      "cell_type": "code",
+      "execution_count": null,
+      "metadata": {},
+      "outputs": [],
+      "source": [
+        "df = load_data()"
+      ]
+    },
+    {
+      "cell_type": "code",
+      "execution_count": null,
+      "metadata": {},
+      "outputs": [],
+      "source": [
+        "from keywords import KeywordVectorstore\n",
+        "openai_embeddings = KeywordVectorstore()"
+      ]
+    },
+    {
+      "cell_type": "code",
+      "execution_count": 174,
+      "metadata": {},
+      "outputs": [],
+      "source": [
+        "import json\n",
+        "import numpy as np\n",
+        "from functools import reduce\n",
+        "\n",
+        "import torch  \n",
+        "import torch.nn.functional as F\n",
+        "from numpy.linalg import norm\n",
+        "\n",
+        "from transformers import BertTokenizer,BertModel\n",
+        "from transformers import AutoModelForSequenceClassification, AutoTokenizer"
+      ]
+    },
+    {
+      "cell_type": "markdown",
+      "metadata": {},
+      "source": [
+        "## Experiment 1: Does segmenting the input post result in better embeddings? "
+      ]
+    },
+    {
+      "cell_type": "code",
+      "execution_count": 172,
+      "metadata": {},
+      "outputs": [],
+      "source": [
+        "def post_query_term(row: pd.Series, segment=False):\n",
+        "    if segment: \n",
+        "        return f\"Author Name: {row['author_name']}. Post Description: {row['description']}. Author Description: {row['author_signature']}.\"\n",
+        "    return f\"{row['author_name']} - {row['description']} - {row['author_signature']}\""
+      ]
+    },
+    {
+      "cell_type": "code",
+      "execution_count": 173,
+      "metadata": {},
+      "outputs": [],
+      "source": [
+        "search_terms_default = df.apply(post_query_term, axis=1).tolist()\n",
+        "search_terms_segmented = df.apply(post_query_term, args={\"segment\":True}, axis=1).tolist()"
+      ]
+    },
+    {
+      "cell_type": "code",
+      "execution_count": 179,
+      "metadata": {},
+      "outputs": [
+        {
+          "data": {
+            "text/plain": [
+              "2.55"
+            ]
+          },
+          "execution_count": 179,
+          "metadata": {},
+          "output_type": "execute_result"
+        }
+      ],
+      "source": [
+        "# returns oai keywords for post, oai keywords for segmented post, intersection between the two\n",
+        "def compare_segmented_input(idx):\n",
+        "\n",
+        "    post, segmented_post = search_terms_default[idx], search_terms_segmented[idx]\n",
+        "    post_keywords, segmented_post_keywords = openai_embeddings.get_keywords([post, segmented_post])\n",
+        "    post_keywords, segmented_post_keywords = set([p[0] for p in post_keywords]), set([p[0] for p in segmented_post_keywords])\n",
+        "    return post_keywords, segmented_post_keywords, post_keywords.intersection(segmented_post_keywords)\n",
+        "\n",
+        "\n",
+        "#calculate the average overlap between keywords for normal post and segmented post. \n",
+        "def test_compare_segmented_input(num_cases):\n",
+        "    overlaps = []\n",
+        "    for idx in range(num_cases): \n",
+        "        _,_, overlap = compare_segmented_input(idx)\n",
+        "        overlaps.append(len(overlap))\n",
+        "    return np.mean(overlaps)\n",
+        "\n",
+        "# test_compare_segmented_input(20)"
+      ]
+    },
+    {
+      "cell_type": "markdown",
+      "metadata": {},
+      "source": [
+        "### Conclusion \n",
+        "* over 20 cases, an average of 2.6/3 keywords found for segmented post are also found for non segmented post.  \n",
+        "* segmenting the posts does not lead to different classification results."
+      ]
+    },
+    {
+      "cell_type": "markdown",
+      "metadata": {},
+      "source": [
+        "## Experiment 2: Does BERT provide comparable embeddings? "
+      ]
+    },
+    {
+      "cell_type": "code",
+      "execution_count": 180,
+      "metadata": {},
+      "outputs": [],
+      "source": [
+        "class BertEmbeddings: \n",
+        "    def __init__(self) -> None:\n",
+        "        self.tokenizer = BertTokenizer.from_pretrained('bert-base-uncased') \n",
+        "        self.model = BertModel.from_pretrained(\"bert-base-uncased\")\n",
+        "        self.vs = self.build_vector_store()\n",
+        "    \n",
+        "    def embed(self, s, normalize_embedding = False, return_list = True):\n",
+        "        inputs = self.tokenizer(s, padding=True, truncation=True, max_length=512, return_tensors=\"pt\")\n",
+        "        with torch.no_grad(): \n",
+        "            output = self.model(**inputs)\n",
+        "        pool_embedding, last_hidden = output.pooler_output, output.last_hidden_state\n",
+        "\n",
+        "        if return_list: \n",
+        "            pool_embedding = pool_embedding.squeeze(0).tolist()\n",
+        "            # if normalize_embedding: \n",
+        "            #     pool_embedding = self.normalize(pool_embedding)\n",
+        "    \n",
+        "        return pool_embedding\n",
+        "\n",
+        "    def build_vector_store(self, as_df = True):\n",
+        "        # Creating embeddings for all keywords in the keywords list.\n",
+        "\n",
+        "        with open('../data/keywords.json', 'r') as file: \n",
+        "            keywords = json.load(file)\n",
+        "\n",
+        "        keywords = reduce(lambda l1, l2: l1 + l2, keywords.values())\n",
+        "        vs = {i: {'text': v, 'embedding': self.embed(v)} for i, v in enumerate(keywords)}\n",
+        "        \n",
+        "        if as_df: \n",
+        "            vs = pd.DataFrame.from_dict(vs, orient='index')\n",
+        "\n",
+        "        return vs \n",
+        "    \n",
+        "    def search_vector_store(self, sentence, k = 5):\n",
+        "        sent_embedding = self.embed(sentence)\n",
+        "        sent_embedding_normalized = norm(sent_embedding)\n",
+        "        vs = self.vs \n",
+        "        vs[\"score\"] = vs.embedding.apply(lambda x: np.dot(sent_embedding,x)/(sent_embedding_normalized*norm(x)))\n",
+        "  \n",
+        "        vs.sort_values(by=\"score\", ascending=False, inplace=True)\n",
+        "        top_keywords = [\n",
+        "            (row[\"text\"], row[\"score\"])\n",
+        "            for index, row in vs[[\"text\", \"score\"]].head(k).iterrows()\n",
+        "        ]\n",
+        "        return top_keywords\n"
+      ]
+    },
+    {
+      "cell_type": "code",
+      "execution_count": 181,
+      "metadata": {},
+      "outputs": [
+        {
+          "name": "stderr",
+          "output_type": "stream",
+          "text": [
+            "Some weights of the model checkpoint at bert-base-uncased were not used when initializing BertModel: ['cls.predictions.bias', 'cls.predictions.transform.dense.bias', 'cls.predictions.transform.LayerNorm.weight', 'cls.predictions.transform.LayerNorm.bias', 'cls.seq_relationship.bias', 'cls.predictions.transform.dense.weight', 'cls.seq_relationship.weight']\n",
+            "- This IS expected if you are initializing BertModel from the checkpoint of a model trained on another task or with another architecture (e.g. initializing a BertForSequenceClassification model from a BertForPreTraining model).\n",
+            "- This IS NOT expected if you are initializing BertModel from the checkpoint of a model that you expect to be exactly identical (initializing a BertForSequenceClassification model from a BertForSequenceClassification model).\n"
+          ]
+        }
+      ],
+      "source": [
+        "bert_embeddings = BertEmbeddings()"
+      ]
+    },
+    {
+      "cell_type": "code",
+      "execution_count": 185,
+      "metadata": {},
+      "outputs": [
+        {
+          "data": {
+            "text/plain": [
+              "0.0"
+            ]
+          },
+          "execution_count": 185,
+          "metadata": {},
+          "output_type": "execute_result"
+        },
+        {
+          "data": {
+            "image/png": "iVBORw0KGgoAAAANSUhEUgAAAh8AAAGzCAYAAACPa3XZAAAAOXRFWHRTb2Z0d2FyZQBNYXRwbG90bGliIHZlcnNpb24zLjguMiwgaHR0cHM6Ly9tYXRwbG90bGliLm9yZy8g+/7EAAAACXBIWXMAAA9hAAAPYQGoP6dpAAAgTElEQVR4nO3de3BU9fnH8c8mbBaCSTAgJIEAES8gAZwKiXiF4RKioqhjteg0pQx4iSJmihingcQbijM0o2WkdKaAMwatWrBqvWQolzLcsdQyVgREpVwFIQtJWdbs+f3hsD9iEpKQk2d34/s1k0n2u4dzvjycyrubkHgcx3EEAABgJC7SGwAAAD8txAcAADBFfAAAAFPEBwAAMEV8AAAAU8QHAAAwRXwAAABTxAcAADBFfAAAAFPEBwAAMEV8AIhJ+/fvV2lpqbZt2xbprQBoIeIDQEzav3+/ysrKiA8gBhEfAADAFPEB4Jz27dunyZMnKyMjQz6fT1lZWXrwwQd1+vRpSdKXX36pu+66S6mpqUpMTNTVV1+t999/v845Fi9eLI/Ho6+++qrO+qpVq+TxeLRq1arw2ogRI5Sdna3PPvtMI0eOVGJionr27Km5c+fW+XXDhg2TJE2aNEkej0cej0eLFy9ukxkAcFeHSG8AQPTav3+/cnJydPz4cU2dOlX9+/fXvn379NZbb6mmpkbHjh3TNddco5qaGk2bNk1du3bVkiVLdOutt+qtt97S7bfffl7XPXbsmMaNG6c77rhDP//5z/XWW29p5syZGjRokPLz8zVgwAA99dRTmjVrlqZOnarrr79eknTNNde4+dsH0FYcAGjEL3/5SycuLs7ZvHlzvedCoZAzffp0R5Lzj3/8I7x+4sQJJysry+nbt69TW1vrOI7jLFq0yJHk7Nmzp845Vq5c6UhyVq5cGV678cYbHUnOq6++Gl4LBAJOWlqac+edd4bXNm/e7EhyFi1a5M5vFoAZPu0CoEGhUEjLly/X+PHjNXTo0HrPezwe/e1vf1NOTo6uu+668PoFF1ygqVOn6quvvtJnn312Xte+4IILdN9994UfJyQkKCcnR19++eV5nQ9AdCE+ADTo22+/ld/vV3Z2dqPHfP3117r88svrrQ8YMCD8/Pno1auXPB5PnbULL7xQx44dO6/zAYguxAeANvfjkDijtra2wfX4+PgG1x3HcW1PACKH+ADQoIsuukjJycnavn17o8f06dNHO3bsqLf++eefh5+XfnjVQpKOHz9e57jzfWVEajxoAEQ/4gNAg+Li4jRhwgS9++672rJlS73nHcfRTTfdpE2bNmn9+vXh9erqai1cuFB9+/bVFVdcIUnq16+fJGnNmjXh42pra7Vw4cLz3l/nzp0l1Q8aANGPf2oLoFHPPfecPv74Y914442aOnWqBgwYoAMHDujNN9/U2rVr9cQTT2jp0qXKz8/XtGnTlJqaqiVLlmjPnj16++23FRf3w/+/GThwoK6++moVFxfru+++U2pqql5//XV9//335723fv36qUuXLlqwYIGSkpLUuXNn5ebmKisry63fPoA2QnwAaFTPnj21ceNGlZSU6LXXXpPf71fPnj2Vn5+vxMREdenSRevWrdPMmTP18ssv69SpUxo8eLDeffdd3XzzzXXO9dprr+n+++/X888/ry5dumjy5MkaOXKkxowZc15783q9WrJkiYqLi/XAAw/o+++/16JFi4gPIAZ4HL6CCwAAGOJrPgAAgCniAwAAmCI+AACAKeIDAACYIj4AAIAp4gMAAJiKuu/zEQqFtH//fiUlJfHtkwEAiBGO4+jEiRPKyMgIf4PBxkRdfOzfv1+ZmZmR3gYAADgPe/fuVa9evc55TNTFR1JSkqQfNp+cnCxJCgaD+vjjjzV27Fh5vd5Ibq9dY842mLMN5myHWduI9jn7/X5lZmaG/x4/l6iLjzOfaklOTq4TH4mJiUpOTo7KgbcXzNkGc7bBnO0waxuxMufmfMkEX3AKAABMER8AAMAU8QEAAEwRHwAAwBTxAQAATBEfAADAFPEBAABMER8AAMAU8QEAAEwRHwAAwFSL42PNmjUaP368MjIy5PF4tHz58jrPO46jWbNmKT09XZ06ddLo0aO1c+dOt/YLAABiXIvjo7q6WkOGDNH8+fMbfH7u3Ll66aWXtGDBAm3cuFGdO3dWXl6eTp061erNAgCA2NfiHyyXn5+v/Pz8Bp9zHEfl5eX67W9/q9tuu02S9Oqrr6pHjx5avny57rnnntbtFgAAxDxXf6rtnj17dPDgQY0ePTq8lpKSotzcXK1fv77B+AgEAgoEAuHHfr9f0g8/vS8YDIY/Pvs92gZztsGcbTBnO8zaRrTPuSX7cjU+Dh48KEnq0aNHnfUePXqEn/uxOXPmqKysrN76xx9/rMTExDprlZWVLu0U58KcbTBnG8zZDrO2Ea1zrqmpafaxrsbH+SguLlZRUVH4sd/vV2ZmpsaOHavk5GRJP9RUZWWlxowZI6/X26rrZZd+1OQx20vzWnWNWOXmnNE45myDOdth1jaifc5nPnPRHK7GR1pamiTp0KFDSk9PD68fOnRIV155ZYO/xufzyefz1Vv3er31htvQWksFaj1NHhONf6iW3JgzmsacbTBnO8zaRrTOuSV7cvX7fGRlZSktLU0rVqwIr/n9fm3cuFHDhw9381IAACBGtfiVj5MnT2rXrl3hx3v27NG2bduUmpqq3r17a/r06XrmmWd06aWXKisrSyUlJcrIyNCECRPc3DcAAIhRLY6PLVu2aOTIkeHHZ75eo6CgQIsXL9bjjz+u6upqTZ06VcePH9d1112nDz/8UB07dnRv1wAAIGa1OD5GjBghx3Eafd7j8eipp57SU0891aqNAQCA9omf7QIAAEwRHwAAwBTxAQAATBEfAADAFPEBAABMER8AAMAU8QEAAEwRHwAAwBTxAQAATBEfAADAFPEBAABMER8AAMAU8QEAAEwRHwAAwBTxAQAATBEfAADAFPEBAABMER8AAMAU8QEAAEwRHwAAwBTxAQAATBEfAADAFPEBAABMER8AAMAU8QEAAEwRHwAAwBTxAQAATBEfAADAFPEBAABMER8AAMAU8QEAAEwRHwAAwBTxAQAATBEfAADAFPEBAABMER8AAMAU8QEAAEwRHwAAwBTxAQAATBEfAADAFPEBAABMER8AAMAU8QEAAEwRHwAAwBTxAQAATBEfAADAFPEBAABMER8AAMAU8QEAAEwRHwAAwBTxAQAATBEfAADAFPEBAABMER8AAMAU8QEAAEwRHwAAwBTxAQAATBEfAADAFPEBAABMER8AAMCU6/FRW1urkpISZWVlqVOnTurXr5+efvppOY7j9qUAAEAM6uD2CV944QW98sorWrJkiQYOHKgtW7Zo0qRJSklJ0bRp09y+HAAAiDGux8e6det022236eabb5Yk9e3bV0uXLtWmTZvcvhQAAIhBrsfHNddco4ULF+qLL77QZZddpn/9619au3at5s2b1+DxgUBAgUAg/Njv90uSgsGggsFg+OOz37eGL77pT/+4cZ1Y5Oac0TjmbIM522HWNqJ9zi3Zl8dx+YsxQqGQnnzySc2dO1fx8fGqra3Vs88+q+Li4gaPLy0tVVlZWb31iooKJSYmurk1AADQRmpqajRx4kRVVVUpOTn5nMe6Hh+vv/66ZsyYoRdffFEDBw7Utm3bNH36dM2bN08FBQX1jm/olY/MzEwdOXIkvPlgMKjKykqNGTNGXq+3VfvLLv2oyWO2l+a16hqxys05o3HM2QZztsOsbUT7nP1+v7p169as+HD90y4zZszQE088oXvuuUeSNGjQIH399deaM2dOg/Hh8/nk8/nqrXu93nrDbWitpQK1niaPicY/VEtuzBlNY842mLMdZm0jWufckj25/k9ta2pqFBdX97Tx8fEKhUJuXwoAAMQg11/5GD9+vJ599ln17t1bAwcO1D//+U/NmzdPv/71r92+FAAAiEGux8fLL7+skpISPfTQQzp8+LAyMjJ0//33a9asWW5fCgAAxCDX4yMpKUnl5eUqLy93+9QAAKAd4Ge7AAAAU8QHAAAwRXwAAABTxAcAADBFfAAAAFPEBwAAMEV8AAAAU8QHAAAwRXwAAABTxAcAADBFfAAAAFPEBwAAMEV8AAAAU8QHAAAwRXwAAABTxAcAADBFfAAAAFPEBwAAMEV8AAAAU8QHAAAwRXwAAABTxAcAADBFfAAAAFPEBwAAMEV8AAAAU8QHAAAwRXwAAABTxAcAADBFfAAAAFPEBwAAMEV8AAAAU8QHAAAwRXwAAABTxAcAADBFfAAAAFPEBwAAMEV8AAAAU8QHAAAwRXwAAABTxAcAADBFfAAAAFPEBwAAMEV8AAAAU8QHAAAwRXwAAABTxAcAADBFfAAAAFPEBwAAMEV8AAAAU8QHAAAwRXwAAABTxAcAADBFfAAAAFPEBwAAMEV8AAAAU8QHAAAwRXwAAABTxAcAADBFfAAAAFNtEh/79u3Tfffdp65du6pTp04aNGiQtmzZ0haXAgAAMaaD2yc8duyYrr32Wo0cOVIffPCBLrroIu3cuVMXXnih25cCAAAxyPX4eOGFF5SZmalFixaF17Kysty+DAAAiFGux8df//pX5eXl6a677tLq1avVs2dPPfTQQ5oyZUqDxwcCAQUCgfBjv98vSQoGgwoGg+GPz37fGr54p8lj3LhOLHJzzmgcc7bBnO0waxvRPueW7MvjOE7Tfxu3QMeOHSVJRUVFuuuuu7R582Y9+uijWrBggQoKCuodX1paqrKysnrrFRUVSkxMdHNrAACgjdTU1GjixImqqqpScnLyOY91PT4SEhI0dOhQrVu3Lrw2bdo0bd68WevXr693fEOvfGRmZurIkSPhzQeDQVVWVmrMmDHyer2t2l926UdNHrO9NK9V14hm5/r9++IcPT00pJItcdo6a5zhrn5a3Lyf0TjmbIdZ24j2Ofv9fnXr1q1Z8eH6p13S09N1xRVX1FkbMGCA3n777QaP9/l88vl89da9Xm+94Ta01lKBWk+Tx0TjH6pbmvP7D4Q87XoG0cKN+xlNY852mLWNaJ1zS/bk+j+1vfbaa7Vjx446a1988YX69Onj9qUAAEAMcj0+HnvsMW3YsEHPPfecdu3apYqKCi1cuFCFhYVuXwoAAMQg1+Nj2LBhWrZsmZYuXars7Gw9/fTTKi8v17333uv2pQAAQAxy/Ws+JOmWW27RLbfc0hanBgAAMY6f7QIAAEwRHwAAwBTxAQAATBEfAADAFPEBAABMER8AAMAU8QEAAEwRHwAAwBTxAQAATBEfAADAFPEBAABMER8AAMAU8QEAAEwRHwAAwBTxAQAATBEfAADAFPEBAABMER8AAMAU8QEAAEwRHwAAwBTxAQAATBEfAADAFPEBAABMER8AAMAU8QEAAEwRHwAAwBTxAQAATBEfAADAVIdIb6A96/vE+8067qvnb3blXM05DwAAkcYrHwAAwBTxAQAATBEfAADAFPEBAABMER8AAMAU8QEAAEwRHwAAwBTxAQAATBEfAADAFPEBAABMER8AAMAU8QEAAEwRHwAAwBTxAQAATBEfAADAFPEBAABMER8AAMAU8QEAAEwRHwAAwBTxAQAATBEfAADAFPEBAABMER8AAMAU8QEAAEwRHwAAwBTxAQAATBEfAADAFPEBAABMER8AAMAU8QEAAEwRHwAAwFSbx8fzzz8vj8ej6dOnt/WlAABADGjT+Ni8ebP+8Ic/aPDgwW15GQAAEEM6tNWJT548qXvvvVd//OMf9cwzzzR6XCAQUCAQCD/2+/2SpGAwqGAwGP747Pet4Yt3mjzGjes091rNvZ5b+z7XeXxxTvi9WzNAfW7ez2gcc7bDrG1E+5xbsi+P4zjN+xuyhQoKCpSamqrf/e53GjFihK688kqVl5fXO660tFRlZWX11isqKpSYmNgWWwMAAC6rqanRxIkTVVVVpeTk5HMe2yavfLz++uv65JNPtHnz5iaPLS4uVlFRUfix3+9XZmamxo4dG958MBhUZWWlxowZI6/X26q9ZZd+1Kpff8b20jzXruXWuVp7Hl+co6eHhlSyJU5bZ41r8lw4P27ez2gcc7bDrG1E+5zPfOaiOVyPj7179+rRRx9VZWWlOnbs2OTxPp9PPp+v3rrX66033IbWWipQ62nVrz97L25dy61zuXWeQMgTlTd2e+PG/YymMWc7zNpGtM65JXtyPT62bt2qw4cP62c/+1l4rba2VmvWrNHvf/97BQIBxcfHu31ZAAAQI1yPj1GjRunf//53nbVJkyapf//+mjlzJuEBAMBPnOvxkZSUpOzs7DprnTt3VteuXeutAwCAnx6+wykAADDVZt/n42yrVq2yuAwAAIgBvPIBAABMER8AAMAU8QEAAEwRHwAAwBTxAQAATBEfAADAFPEBAABMER8AAMAU8QEAAEwRHwAAwBTxAQAATBEfAADAFPEBAABMER8AAMAU8QEAAEwRHwAAwBTxAQAATBEfAADAFPEBAABMER8AAMAU8QEAAEwRHwAAwBTxAQAATBEfAADAFPEBAABMER8AAMAU8QEAAEwRHwAAwFSHSG8AsavvE+83ecxXz99sdh4AQGzglQ8AAGCK+AAAAKaIDwAAYIr4AAAApogPAABgivgAAACmiA8AAGCK+AAAAKaIDwAAYIr4AAAApogPAABgivgAAACmiA8AAGCK+AAAAKaIDwAAYIr4AAAApogPAABgivgAAACmiA8AAGCK+AAAAKaIDwAAYIr4AAAApogPAABgivgAAACmiA8AAGCK+AAAAKaIDwAAYIr4AAAApogPAABgivgAAACmXI+POXPmaNiwYUpKSlL37t01YcIE7dixw+3LAACAGOV6fKxevVqFhYXasGGDKisrFQwGNXbsWFVXV7t9KQAAEIM6uH3CDz/8sM7jxYsXq3v37tq6datuuOEGty8HAABijOvx8WNVVVWSpNTU1AafDwQCCgQC4cd+v1+SFAwGFQwGwx+f/b41fPFOq88hNW8vzb2WW+dq7Xl8cU74fbTsqSXniRVu3s9oHHO2w6xtRPucW7Ivj+M47vxt3IBQKKRbb71Vx48f19q1axs8prS0VGVlZfXWKyoqlJiY2FZbAwAALqqpqdHEiRNVVVWl5OTkcx7bpvHx4IMP6oMPPtDatWvVq1evBo9p6JWPzMxMHTlyJLz5YDCoyspKjRkzRl6vt1V7yi79qFW//oztpXmuXcutc7X2PL44R08PDalkS5y2zhoXFXtqyXncPpcbGtrP2XMOhDzme2rPzp53Q3M+g3m7y83/RqNx0T5nv9+vbt26NSs+2uzTLg8//LDee+89rVmzptHwkCSfzyefz1dv3ev11htuQ2stFaj1NH1QMzRnH829llvncus8gZAn6vbU3D93N8/lhnPtJxDyhJ+Pxv+QxKKG5n32nM9g3m3Djf9Go2nROueW7Mn1+HAcR4888oiWLVumVatWKSsry+1LAACAGOZ6fBQWFqqiokLvvPOOkpKSdPDgQUlSSkqKOnXq5PblAABAjHH9+3y88sorqqqq0ogRI5Senh5+e+ONN9y+FAAAiEFt8mkXAACAxvCzXQAAgCniAwAAmCI+AACAKeIDAACYIj4AAIAp4gMAAJgiPgAAgCniAwAAmCI+AACAKeIDAACYIj4AAIAp4gMAAJgiPgAAgCniAwAAmCI+AACAKeIDAACYIj4AAIAp4gMAAJgiPgAAgCniAwAAmCI+AACAKeIDAACYIj4AAIAp4gMAAJgiPgAAgCniAwAAmCI+AACAKeIDAACY6hDpDQCw1feJ95s85qvnbzY/F+y49ed25jy+eEdzc6Ts0o8UqPWc17ncEo33pPWeonEGP8YrHwAAwBTxAQAATBEfAADAFPEBAABMER8AAMAU8QEAAEwRHwAAwBTxAQAATBEfAADAFPEBAABMER8AAMAU8QEAAEwRHwAAwBTxAQAATBEfAADAFPEBAABMER8AAMAU8QEAAEwRHwAAwBTxAQAATBEfAADAFPEBAABMER8AAMAU8QEAAEwRHwAAwBTxAQAATBEfAADAFPEBAABMER8AAMAU8QEAAEy1WXzMnz9fffv2VceOHZWbm6tNmza11aUAAEAMaZP4eOONN1RUVKTZs2frk08+0ZAhQ5SXl6fDhw+3xeUAAEAMaZP4mDdvnqZMmaJJkybpiiuu0IIFC5SYmKg//elPbXE5AAAQQzq4fcLTp09r69atKi4uDq/FxcVp9OjRWr9+fb3jA4GAAoFA+HFVVZUk6bvvvlMwGJQkBYNB1dTU6OjRo/J6va3aX4fvq1v16884evSoa9dy61ytPU+HkKOampA6BOOiZk8tOY/b53JDQ/s5e861IU9U7OnH2sO8G5pzJPYUjdz+3+65Zt3cc7kl2u5Jyb09NffvwkjN4MSJE5Ikx3GaPthx2b59+xxJzrp16+qsz5gxw8nJyal3/OzZsx1JvPHGG2+88cZbO3jbu3dvk63g+isfLVVcXKyioqLw41AopO+++05du3aVx/NDQfv9fmVmZmrv3r1KTk6O1FbbPeZsgznbYM52mLWNaJ+z4zg6ceKEMjIymjzW9fjo1q2b4uPjdejQoTrrhw4dUlpaWr3jfT6ffD5fnbUuXbo0eO7k5OSoHHh7w5xtMGcbzNkOs7YRzXNOSUlp1nGuf8FpQkKCrrrqKq1YsSK8FgqFtGLFCg0fPtztywEAgBjTJp92KSoqUkFBgYYOHaqcnByVl5erurpakyZNaovLAQCAGNIm8XH33Xfr22+/1axZs3Tw4EFdeeWV+vDDD9WjR4/zOp/P59Ps2bPrfXoG7mLONpizDeZsh1nbaE9z9jhOc/5NDAAAgDv42S4AAMAU8QEAAEwRHwAAwBTxAQAATBEfAADAVNTHx/z589W3b1917NhRubm52rRpU6S31O6UlpbK4/HUeevfv3+ktxXz1qxZo/HjxysjI0Mej0fLly+v87zjOJo1a5bS09PVqVMnjR49Wjt37ozMZmNYU3P+1a9+Ve/+HjduXGQ2G8PmzJmjYcOGKSkpSd27d9eECRO0Y8eOOsecOnVKhYWF6tq1qy644ALdeeed9b7bNc6tOXMeMWJEvXv6gQceiNCOz09Ux8cbb7yhoqIizZ49W5988omGDBmivLw8HT58ONJba3cGDhyoAwcOhN/Wrl0b6S3FvOrqag0ZMkTz589v8Pm5c+fqpZde0oIFC7Rx40Z17txZeXl5OnXqlPFOY1tTc5akcePG1bm/ly5darjD9mH16tUqLCzUhg0bVFlZqWAwqLFjx6q6+v9/gupjjz2md999V2+++aZWr16t/fv364477ojgrmNPc+YsSVOmTKlzT8+dOzdCOz5Prvwo2zaSk5PjFBYWhh/X1tY6GRkZzpw5cyK4q/Zn9uzZzpAhQyK9jXZNkrNs2bLw41Ao5KSlpTkvvvhieO348eOOz+dzli5dGoEdtg8/nrPjOE5BQYFz2223RWQ/7dnhw4cdSc7q1asdx/nh/vV6vc6bb74ZPuY///mPI8lZv359pLYZ8348Z8dxnBtvvNF59NFHI7cpF0TtKx+nT5/W1q1bNXr06PBaXFycRo8erfXr10dwZ+3Tzp07lZGRoYsvvlj33nuvvvnmm0hvqV3bs2ePDh48WOf+TklJUW5uLvd3G1i1apW6d++uyy+/XA8++KCOHj0a6S3FvKqqKklSamqqJGnr1q0KBoN17un+/furd+/e3NOt8OM5n/Haa6+pW7duys7OVnFxsWpqaiKxvfPWJt9e3Q1HjhxRbW1tvW/J3qNHD33++ecR2lX7lJubq8WLF+vyyy/XgQMHVFZWpuuvv17bt29XUlJSpLfXLh08eFCSGry/zzwHd4wbN0533HGHsrKytHv3bj355JPKz8/X+vXrFR8fH+ntxaRQKKTp06fr2muvVXZ2tqQf7umEhIR6P5Wce/r8NTRnSZo4caL69OmjjIwMffrpp5o5c6Z27Nihv/zlLxHcbctEbXzATn5+fvjjwYMHKzc3V3369NGf//xnTZ48OYI7A1rvnnvuCX88aNAgDR48WP369dOqVas0atSoCO4sdhUWFmr79u18bVgba2zOU6dODX88aNAgpaena9SoUdq9e7f69etnvc3zErWfdunWrZvi4+PrfaX0oUOHlJaWFqFd/TR06dJFl112mXbt2hXprbRbZ+5h7m97F198sbp168b9fZ4efvhhvffee1q5cqV69eoVXk9LS9Pp06d1/PjxOsdzT5+fxubckNzcXEmKqXs6auMjISFBV111lVasWBFeC4VCWrFihYYPHx7BnbV/J0+e1O7du5Wenh7prbRbWVlZSktLq3N/+/1+bdy4kfu7jf33v//V0aNHub9byHEcPfzww1q2bJn+/ve/Kysrq87zV111lbxeb517eseOHfrmm2+4p1ugqTk3ZNu2bZIUU/d0VH/apaioSAUFBRo6dKhycnJUXl6u6upqTZo0KdJba1d+85vfaPz48erTp4/279+v2bNnKz4+Xr/4xS8ivbWYdvLkyTr/T2TPnj3atm2bUlNT1bt3b02fPl3PPPOMLr30UmVlZamkpEQZGRmaMGFC5DYdg84159TUVJWVlenOO+9UWlqadu/erccff1yXXHKJ8vLyIrjr2FNYWKiKigq98847SkpKCn8dR0pKijp16qSUlBRNnjxZRUVFSk1NVXJysh555BENHz5cV199dYR3HzuamvPu3btVUVGhm266SV27dtWnn36qxx57TDfccIMGDx4c4d23QKT/uU1TXn75Zad3795OQkKCk5OT42zYsCHSW2p37r77bic9Pd1JSEhwevbs6dx9993Orl27Ir2tmLdy5UpHUr23goICx3F++Oe2JSUlTo8ePRyfz+eMGjXK2bFjR2Q3HYPONeeamhpn7NixzkUXXeR4vV6nT58+zpQpU5yDBw9Getsxp6EZS3IWLVoUPuZ///uf89BDDzkXXnihk5iY6Nx+++3OgQMHIrfpGNTUnL/55hvnhhtucFJTUx2fz+dccsklzowZM5yqqqrIbryFPI7jOJaxAwAAftqi9ms+AABA+0R8AAAAU8QHAAAwRXwAAABTxAcAADBFfAAAAFPEBwAAMEV8AAAAU8QHAAAwRXwAAABTxAcAADD1f6ElPr4UOVSiAAAAAElFTkSuQmCC",
+            "text/plain": [
+              "<Figure size 640x480 with 1 Axes>"
+            ]
+          },
+          "metadata": {},
+          "output_type": "display_data"
+        }
+      ],
+      "source": [
+        "# compare openai embeddings with bert embeddings\n",
+        "def compare_oai_bert(post): \n",
+        "    oai = openai_embeddings.get_keywords([post])[0]\n",
+        "    bert = bert_embeddings.search_vector_store(post)\n",
+        "    oai = set([pred[0] for pred in oai])\n",
+        "    bert = set([pred[0] for pred in bert])\n",
+        "\n",
+        "    return oai, bert, oai.intersection(bert) \n",
+        "\n",
+        "def test_compare_oai_bert(num_cases):\n",
+        "    overlaps = []\n",
+        "    for idx in range(num_cases): \n",
+        "        _, _, overlap = compare_oai_bert(search_terms_default[idx])\n",
+        "        overlaps.append(len(overlap))\n",
+        "    return np.mean(overlaps)\n",
+        "\n",
+        "# test_compare_oai_bert(10)"
+      ]
+    },
+    {
+      "cell_type": "markdown",
+      "metadata": {},
+      "source": [
+        "### Conclusion \n",
+        "* On average, 0 of 3 classes found by openAI embeddings are found by BERT embeddings. \n",
+        "* The openAI embeddings out perform BERT embeddings, based on anecdotal comparisons of resultant classifications. "
+      ]
+    },
+    {
+      "cell_type": "markdown",
+      "metadata": {},
+      "source": [
+        "## Experiment 3: Does HuggingFace multi-label classification work out of the box, or does it require fine-tuning? \n"
+      ]
+    },
+    {
+      "cell_type": "code",
+      "execution_count": 186,
+      "metadata": {},
+      "outputs": [],
+      "source": [
+        "class BertClassifier: \n",
+        "    def __init__(self) -> None:\n",
+        "        bert_ckpt = \"distilbert-base-uncased\" \n",
+        "        self.keywords = self.get_keywords()\n",
+        "\n",
+        "        self.tokenizer = AutoTokenizer.from_pretrained(bert_ckpt)\n",
+        "        self.model = AutoModelForSequenceClassification.from_pretrained(\n",
+        "            bert_ckpt,\n",
+        "            num_labels=len(self.keywords)  ,\n",
+        "            problem_type=\"multi_label_classification\",  \n",
+        "        )\n",
+        "        self.model.config.id2label =  self.keywords\n",
+        "\n",
+        "    def get_keywords(self):\n",
+        "        with open('../data/keywords.json', 'r') as file:\n",
+        "            keywords = json.load(file)\n",
+        "        keywords = reduce(lambda l1, l2: l1 + l2, keywords.values())\n",
+        "        keywords = {i: v for i, v in enumerate(keywords)}\n",
+        "        return keywords \n",
+        "    \n",
+        "    def finetune(self, data):\n",
+        "        # TODO: fine tune the classifier with some data \n",
+        "        pass \n",
+        "    \n",
+        "    def classify(self, sequence, threshold=0.53):\n",
+        "        inputs = self.tokenizer(sequence, padding=True, truncation=True, max_length=512, return_tensors=\"pt\")\n",
+        "        with torch.no_grad():\n",
+        "            logits = self.model(**inputs).logits\n",
+        "        probabilities = F.sigmoid(logits)\n",
+        "\n",
+        "        label_indices = (probabilities > threshold).nonzero(as_tuple=True)[1]\n",
+        "        assigned_labels = [label_indices[i].item() for i in range(len(label_indices))]\n",
+        "        label_ids = [self.model.config.id2label[idx] for idx in assigned_labels]\n",
+        "\n",
+        "        return probabilities, label_ids "
+      ]
+    },
+    {
+      "cell_type": "code",
+      "execution_count": 187,
+      "metadata": {},
+      "outputs": [
+        {
+          "name": "stderr",
+          "output_type": "stream",
+          "text": [
+            "Some weights of the model checkpoint at distilbert-base-uncased were not used when initializing DistilBertForSequenceClassification: ['vocab_layer_norm.bias', 'vocab_projector.bias', 'vocab_layer_norm.weight', 'vocab_transform.weight', 'vocab_transform.bias']\n",
+            "- This IS expected if you are initializing DistilBertForSequenceClassification from the checkpoint of a model trained on another task or with another architecture (e.g. initializing a BertForSequenceClassification model from a BertForPreTraining model).\n",
+            "- This IS NOT expected if you are initializing DistilBertForSequenceClassification from the checkpoint of a model that you expect to be exactly identical (initializing a BertForSequenceClassification model from a BertForSequenceClassification model).\n",
+            "Some weights of DistilBertForSequenceClassification were not initialized from the model checkpoint at distilbert-base-uncased and are newly initialized: ['classifier.bias', 'classifier.weight', 'pre_classifier.weight', 'pre_classifier.bias']\n",
+            "You should probably TRAIN this model on a down-stream task to be able to use it for predictions and inference.\n"
+          ]
+        }
+      ],
+      "source": [
+        "bert_classifier = BertClassifier()"
+      ]
+    },
+    {
+      "cell_type": "code",
+      "execution_count": 188,
+      "metadata": {},
+      "outputs": [
+        {
+          "name": "stdout",
+          "output_type": "stream",
+          "text": [
+            "\n",
+            "Input Post:\n",
+            "<START> \n",
+            "onzpo - Replying to @patrick_sea567 Nah, that's CAP. It's like I always say, I #onzpo use #vfx to make it look like I'm using a #noeyefilter but no #ihaveeyes check the  #lore lol - I'm glad you're still around!\n",
+            "Smash Follow!🕹️\n",
+            "Business:chris@clickstalent.com \n",
+            "<END>, \n",
+            "Method 1) OpenAI embedding similarity: , \n",
+            "Method 2) BERT multihead classification: ['Artisanal', 'Live Music', 'Exploration', 'Fitness Challenge'], \n",
+            "          BERT classification scores: tensor([[0.5277, 0.5781, 0.4931, 0.5230, 0.5258, 0.4869, 0.4891, 0.5119, 0.4926,\n",
+            "         0.4927, 0.5279, 0.4953, 0.4789, 0.4848, 0.5216, 0.4852, 0.4677, 0.4983,\n",
+            "         0.5171, 0.5283, 0.5042, 0.5502, 0.5119, 0.4958, 0.4993, 0.4931, 0.5232,\n",
+            "         0.5018, 0.4678, 0.5101, 0.5196, 0.4828, 0.4945, 0.4950, 0.4952, 0.5045,\n",
+            "         0.4810, 0.4678, 0.5083, 0.4845, 0.5541, 0.4929, 0.5120, 0.4562, 0.4727,\n",
+            "         0.5134, 0.4990, 0.5245, 0.4586, 0.4996, 0.5507, 0.5054, 0.5133, 0.4752,\n",
+            "         0.4887, 0.4950, 0.5140, 0.4981, 0.4792, 0.5086]]), \n",
+            "          \n",
+            "          \n",
+            "\n",
+            "Input Post:\n",
+            "<START> \n",
+            "Darryl - Epic Street Interview Fail 🙆🏾‍♂️🙅🏾‍♂️ @Owé Collections #streetinterview #streetinterviews #streetprank #prank  - Street Interview - Saturdays @11am EST\n",
+            "📧: info@darrylskits.com\n",
+            "💌: $darrylskits \n",
+            "<END>, \n",
+            "Method 1) OpenAI embedding similarity: , \n",
+            "Method 2) BERT multihead classification: ['Artisanal', 'Exotic Flavors', 'Sweet Treats', 'Live Music', 'Exploration', 'Fitness Challenge'], \n",
+            "          BERT classification scores: tensor([[0.5224, 0.5700, 0.5010, 0.5349, 0.5148, 0.4956, 0.4947, 0.5173, 0.4936,\n",
+            "         0.4895, 0.5314, 0.4933, 0.4827, 0.4854, 0.5223, 0.4871, 0.4811, 0.4956,\n",
+            "         0.5157, 0.5164, 0.5105, 0.5430, 0.5162, 0.4930, 0.5099, 0.4931, 0.5219,\n",
+            "         0.4973, 0.4795, 0.5105, 0.5114, 0.4915, 0.4801, 0.4965, 0.4922, 0.5103,\n",
+            "         0.4945, 0.4768, 0.5053, 0.5001, 0.5422, 0.4822, 0.5097, 0.4584, 0.4710,\n",
+            "         0.5132, 0.5089, 0.5217, 0.4588, 0.4989, 0.5469, 0.5019, 0.5110, 0.4690,\n",
+            "         0.4789, 0.4810, 0.5141, 0.4956, 0.4917, 0.5050]]), \n",
+            "          \n",
+            "          \n"
+          ]
+        }
+      ],
+      "source": [
+        "def evaluate_methods(post):\n",
+        "    bert_probabilities, bert_categories = bert_classifier.classify(post)\n",
+        "    relevant_keywords = '' #vs.get_keywords([post])\n",
+        "\n",
+        "    print()\n",
+        "    print(f'''Input Post:\\n<START> \\n{post} \\n<END>, \n",
+        "Method 1) OpenAI embedding similarity: {relevant_keywords}, \n",
+        "Method 2) BERT multihead classification: {bert_categories}, \n",
+        "          BERT classification scores: {bert_probabilities}, \n",
+        "          \n",
+        "          ''')\n",
+        "# evaluate_methods(search_terms_default[0])\n",
+        "# evaluate_methods(search_terms_default[1])\n"
+      ]
+    },
+    {
+      "cell_type": "markdown",
+      "metadata": {},
+      "source": [
+        "### Conclusion \n",
+        "* The classifier requires fine-tuning, since it does not automatically embed the input classes. "
+      ]
+    }
+  ],
+  "metadata": {
+    "kernelspec": {
+      "display_name": ".venv",
+      "language": "python",
+      "name": "python3"
+    },
+    "language_info": {
+      "codemirror_mode": {
+        "name": "ipython",
+        "version": 3
+      },
+      "file_extension": ".py",
+      "mimetype": "text/x-python",
+      "name": "python",
+      "nbconvert_exporter": "python",
+      "pygments_lexer": "ipython3",
+      "version": "3.9.15"
+    }
   },
-  {
-   "cell_type": "markdown",
-   "metadata": {},
-   "source": [
-    "## Data Aggregation (TikTok)\n",
-    "\n",
-    "First we want to collect a set of TikTok posts to use for developing our social media post encoder. To do this, we will need to extract the `item_list` request that is used by the TikTok webapp to request video content during the infinite scroll on the For You Page. We can use inspect element to grab the URLs of these requests as we scroll on the For You Page. Then, by copying and pasting this URL into our python code, we can retrieve all the relevant metadata for the posts we are being fed by TikTok. \n",
-    "\n",
-    "This will provide us with plenty of video metadata, which we can then clean to only save the videos that have longer, more relevant metadata."
-   ]
-  },
-  {
-   "cell_type": "code",
-<<<<<<< HEAD
-   "execution_count": 2,
-=======
-   "execution_count": 14,
->>>>>>> 890c411c
-   "metadata": {},
-   "outputs": [],
-   "source": [
-    "import json\n",
-    "import requests\n",
-    "\n",
-    "\n",
-    "def extract_data(data: dict) -> dict:\n",
-    "    extracted_data = {\n",
-    "        \"id\": data['id'],\n",
-    "        \"description\": data['desc'],\n",
-    "        \"author\": {\n",
-    "            \"id\": data['author']['id'],\n",
-    "            \"name\": data['author']['nickname'],\n",
-    "            \"signature\": data['author']['signature'],\n",
-    "        }\n",
-    "    }\n",
-    "\n",
-    "    return extracted_data\n",
-    "\n",
-    "def save_results(results) -> None:\n",
-    "    data = results['itemList']\n",
-    "\n",
-    "    with open(data_file(\"tik_tok\"), \"r\", encoding=\"utf-8\") as tik_tok:\n",
-    "        current_data = json.load(tik_tok)\n",
-    "\n",
-    "    with open(data_file(\"tik_tok\"), \"w\", encoding=\"utf-8\") as tik_tok:\n",
-    "        extracted_data = [extract_data(item) for item in data]\n",
-    "        current_data.extend(extracted_data)\n",
-    "        json.dump(current_data, tik_tok, indent=4)\n",
-    "        print(f\"Added {len(extracted_data)} new results to tik_tok.json. Total results: {len(current_data)}\")\n",
-    "\n",
-    "\n",
-    "def pipeline() -> None:\n",
-    "    url = input(\"Enter the url: \")\n",
-    "    print(\"Requesting data...\")\n",
-    "    results = requests.get(url)\n",
-    "\n",
-    "    if results.status_code == 200:\n",
-    "        save_results(results.json())\n",
-    "\n",
-    "    else:\n",
-    "        print(f\"Error: ({results.status_code}) {results.text})\")"
-   ]
-  },
-  {
-   "cell_type": "code",
-<<<<<<< HEAD
-   "execution_count": 3,
-=======
-   "execution_count": 15,
->>>>>>> 890c411c
-   "metadata": {},
-   "outputs": [
-    {
-     "name": "stdout",
-     "output_type": "stream",
-     "text": [
-      "Total results: 108\n",
-      "Unique results: 107\n"
-     ]
-    }
-   ],
-   "source": [
-    "# pipeline()1\n",
-    "\n",
-    "# Check for duplicates\n",
-    "with open(data_file(\"tik_tok\"), \"r\", encoding=\"utf-8\") as tik_tok:\n",
-    "    data = json.load(tik_tok)\n",
-    "\n",
-    "    ids = [item['id'] for item in data]\n",
-    "    print(f\"Total results: {len(ids)}\")\n",
-    "    print(f\"Unique results: {len(set(ids))}\")"
-   ]
-  },
-  {
-   "cell_type": "markdown",
-   "metadata": {},
-   "source": [
-    "## Data Cleaning\n",
-    "Now that we have the data aggregated through our pipeline, we want to create a cleaning pipeline to remove all the entries with short description and limited metadata. Let's begin by doing some EDA on our dataset."
-   ]
-  },
-  {
-   "cell_type": "code",
-<<<<<<< HEAD
-   "execution_count": 4,
-=======
-   "execution_count": 16,
->>>>>>> 890c411c
-   "metadata": {},
-   "outputs": [],
-   "source": [
-    "import pandas as pd\n",
-    "import tiktoken\n",
-    "\n",
-    "def load_data() -> pd.DataFrame:\n",
-    "    with open(data_file(\"tik_tok\"), \"r\", encoding=\"utf-8\") as tik_tok:\n",
-    "        data = json.load(tik_tok)\n",
-    "\n",
-    "    df = pd.DataFrame(data)\n",
-    "    return df\n",
-    "\n",
-    "def annotate_data(df: pd.DataFrame) -> pd.DataFrame:\n",
-    "    enc = tiktoken.encoding_for_model(\"gpt-3.5-turbo\")\n",
-    "\n",
-    "    df['description_length'] = df['description'].apply(lambda val: len(enc.encode(val)))\n",
-    "    df['author_signature_length'] = df['author_signature'].apply(lambda val: len(enc.encode(val)))\n",
-    "\n",
-    "    return df\n",
-    "\n",
-    "def overwrite_results(results) -> None:\n",
-    "    with open(data_file(\"tik_tok\"), \"w\", encoding=\"utf-8\") as tik_tok:\n",
-    "        json.dump(results, tik_tok, indent=4)\n",
-    "        print(f\"Overwrote results in tik_tok.json. Total results: {len(results)}\")\n",
-    "\n",
-    "def clean_pipeline():\n",
-    "    data = load_data()\n",
-    "    df = annotate_data(data)\n",
-    "\n",
-    "    start = len(df)\n",
-    "\n",
-    "    # Filter out all rows with description length < 30\n",
-    "    df = df[df['description_length'] > 30]\n",
-    "    # Filter out all rows with author signature length < 20\n",
-    "    df = df[df['author_signature_length'] > 20]\n",
-    "\n",
-    "    end = len(df)\n",
-    "\n",
-    "    print(f\"Filtered out {start - end} rows.\")\n",
-    "\n",
-    "    # Convert the dataframe back into a JSON object\n",
-    "    data = json.loads(df.to_json(orient=\"records\"))\n",
-    "    overwrite_results(data)"
-   ]
-  },
-  {
-   "cell_type": "code",
-<<<<<<< HEAD
-   "execution_count": 5,
-=======
-   "execution_count": null,
->>>>>>> 890c411c
-   "metadata": {},
-   "outputs": [],
-   "source": [
-    "df = load_data()"
-   ]
-  },
-  {
-   "cell_type": "code",
-<<<<<<< HEAD
-   "execution_count": 6,
-=======
-   "execution_count": null,
->>>>>>> 890c411c
-   "metadata": {},
-   "outputs": [],
-   "source": [
-    "from keywords import KeywordVectorstore\n",
-    "openai_embeddings = KeywordVectorstore()"
-   ]
-  },
-  {
-   "cell_type": "code",
-   "execution_count": 174,
-   "metadata": {},
-   "outputs": [],
-   "source": [
-    "import json\n",
-    "import numpy as np\n",
-    "from functools import reduce\n",
-    "\n",
-    "import torch  \n",
-    "import torch.nn.functional as F\n",
-    "from numpy.linalg import norm\n",
-    "\n",
-    "from transformers import BertTokenizer,BertModel\n",
-    "from transformers import AutoModelForSequenceClassification, AutoTokenizer"
-   ]
-  },
-  {
-   "cell_type": "markdown",
-   "metadata": {},
-   "source": [
-    "## Experiment 1: Does segmenting the input post result in better embeddings? "
-   ]
-  },
-  {
-   "cell_type": "code",
-   "execution_count": 172,
-   "metadata": {},
-   "outputs": [],
-   "source": [
-    "def post_query_term(row: pd.Series, segment=False):\n",
-    "    if segment: \n",
-    "        return f\"Author Name: {row['author_name']}. Post Description: {row['description']}. Author Description: {row['author_signature']}.\"\n",
-    "    return f\"{row['author_name']} - {row['description']} - {row['author_signature']}\""
-   ]
-  },
-  {
-   "cell_type": "code",
-<<<<<<< HEAD
-   "execution_count": 7,
-=======
-   "execution_count": 173,
-   "metadata": {},
-   "outputs": [],
-   "source": [
-    "search_terms_default = df.apply(post_query_term, axis=1).tolist()\n",
-    "search_terms_segmented = df.apply(post_query_term, args={\"segment\":True}, axis=1).tolist()"
-   ]
-  },
-  {
-   "cell_type": "code",
-   "execution_count": 179,
->>>>>>> 890c411c
-   "metadata": {},
-   "outputs": [
-    {
-     "data": {
-      "text/plain": [
-<<<<<<< HEAD
-       "[[('VibrantScenes', 0.7642683442362352),\n",
-       "  ('OffTheBeatenPath', 0.7617780458509142),\n",
-       "  ('ScenicBeauty', 0.7582992638346576)],\n",
-       " [('CelebrityStyle', 0.7554297178586113),\n",
-       "  ('ChillOut', 0.7534694768216426),\n",
-       "  ('LaughOutLoud', 0.7511796549763081)],\n",
-       " [('NatureLover', 0.7511458183123062),\n",
-       "  ('EclecticMix', 0.7476282977608115),\n",
-       "  ('ExtremeSports', 0.7449673217228049)],\n",
-       " [('ExtremeSports', 0.7812182984819501),\n",
-       "  ('GlamNights', 0.7674853750169462),\n",
-       "  ('VibrantScenes', 0.7642640200424451)],\n",
-       " [('HappyHours', 0.7422962397988337),\n",
-       "  ('TrendySpots', 0.7396016931455938),\n",
-       "  ('DjBeats', 0.7345034937647483)],\n",
-       " [('LaughOutLoud', 0.7645460398094078),\n",
-       "  ('GlamNights', 0.737469766166932),\n",
-       "  ('LiveMusic', 0.7362374663213882)],\n",
-       " [('ExtremeSports', 0.7667359577524835),\n",
-       "  ('GlamNights', 0.7554148087547947),\n",
-       "  ('GroupFun', 0.7520289222917531)],\n",
-       " [('SocialGatherings', 0.7574341111617414),\n",
-       "  ('GlamNights', 0.7555248493442075),\n",
-       "  ('TrendySpots', 0.7547436363036898)],\n",
-       " [('ComfortFood', 0.7685578206780699),\n",
-       "  ('ChillOut', 0.7683711411907403),\n",
-       "  ('FestiveAtmosphere', 0.7592383757094466)],\n",
-       " [('NatureLover', 0.7504484173161848),\n",
-       "  ('CelebrityStyle', 0.7355906623134383),\n",
-       "  ('ChillOut', 0.7345988443817913)],\n",
-       " [('CheeseAficionado', 0.788825249083641),\n",
-       "  ('SpiceEnthusiast', 0.7670410523591492),\n",
-       "  ('VibrantScenes', 0.7592271068516737)],\n",
-       " [('RoadTrips', 0.7461080336763657),\n",
-       "  ('CelebrityStyle', 0.7427892504422432),\n",
-       "  ('TrendySpots', 0.7367651971934187)],\n",
-       " [('NatureLover', 0.7599315474542563),\n",
-       "  ('DanceVibes', 0.7478951331672634),\n",
-       "  ('SkyHigh', 0.7430420350199014)],\n",
-       " [('DanceVibes', 0.7603963921648151),\n",
-       "  ('EclecticMix', 0.7527586364962365),\n",
-       "  ('ChillOut', 0.7522155582321322)],\n",
-       " [('ChillOut', 0.7668399164018329),\n",
-       "  ('EclecticMix', 0.7422645557731264),\n",
-       "  ('NatureLover', 0.7389387153117818)],\n",
-       " [('LaughOutLoud', 0.7657993399912943),\n",
-       "  ('StarGazing', 0.7578215758778435),\n",
-       "  ('GlamNights', 0.7562938341584418)],\n",
-       " [('TrendySpots', 0.7481004201268691),\n",
-       "  ('CheeseAficionado', 0.7447623012543287),\n",
-       "  ('StreetFood', 0.7422446626750827)],\n",
-       " [('DanceVibes', 0.7758947860938203),\n",
-       "  ('GlamNights', 0.7658409842871744),\n",
-       "  ('CelebrityStyle', 0.7605345753914114)],\n",
-       " [('LaughOutLoud', 0.7880953852901424),\n",
-       "  ('DanceVibes', 0.7776503651677562),\n",
-       "  ('CulinaryAdventure', 0.7743154698583425)],\n",
-       " [('StreetFood', 0.7791300713061681),\n",
-       "  ('CulinaryAdventure', 0.7729933179750833),\n",
-       "  ('BakingPassion', 0.7705803660881857)],\n",
-       " [('DanceVibes', 0.7517106437814305),\n",
-       "  ('NatureLover', 0.7476368067518067),\n",
-       "  ('LaughOutLoud', 0.7454685554801932)],\n",
-       " [('TrendySpots', 0.7560107298418056),\n",
-       "  ('CelebrityStyle', 0.7544062213086429),\n",
-       "  ('StarGazing', 0.7470578698909873)],\n",
-       " [('VeganChoices', 0.8053488841726714),\n",
-       "  ('StreetFood', 0.800013680956474),\n",
-       "  ('CoffeeCulture', 0.7932759660999529)],\n",
-       " [('DanceVibes', 0.7724172171729204),\n",
-       "  ('OutdoorThrills', 0.7686933851692388),\n",
-       "  ('GlamNights', 0.7665890054545673)],\n",
-       " [('FitnessChallenge', 0.7890657366833931),\n",
-       "  ('DanceVibes', 0.7744992200091321),\n",
-       "  ('ChillOut', 0.7567866979771789)],\n",
-       " [('LaughOutLoud', 0.7485472133584362),\n",
-       "  ('NatureLover', 0.7481695408825872),\n",
-       "  ('ChillOut', 0.7451595781356035)],\n",
-       " [('ScenicBeauty', 0.7428280152270473),\n",
-       "  ('StreetFood', 0.7415331664542522),\n",
-       "  ('NatureLover', 0.7412078267155104)],\n",
-       " [('TrendySpots', 0.7420523294849866),\n",
-       "  ('TrailSeeker', 0.7378477356193552),\n",
-       "  ('HappyHours', 0.7342058406300449)],\n",
-       " [('DanceVibes', 0.795092055324927),\n",
-       "  ('DjBeats', 0.7556688732868206),\n",
-       "  ('SingAlong', 0.7520688001129665)],\n",
-       " [('StreetFood', 0.7851543370471463),\n",
-       "  ('SeafoodDelights', 0.7651874735568489),\n",
-       "  ('SpiceEnthusiast', 0.7643323607615786)],\n",
-       " [('StreetFood', 0.7713837355537496),\n",
-       "  ('ComfortFood', 0.7711300359638688),\n",
-       "  ('ExoticFlavors', 0.7652749447494784)],\n",
-       " [('Artisanal', 0.7570797992105226),\n",
-       "  ('EcoFriendly', 0.750068320983589),\n",
-       "  ('HappyHours', 0.7454884370060559)],\n",
-       " [('RoadTrips', 0.7462040154285055),\n",
-       "  ('CelebrityStyle', 0.7427450378049638),\n",
-       "  ('TrendySpots', 0.7367990213962512)],\n",
-       " [('CheeseAficionado', 0.7469241648082374),\n",
-       "  ('WineLover', 0.7434196759351395),\n",
-       "  ('UnderwaterWorlds', 0.7424320148789686)],\n",
-       " [('ExtremeSports', 0.7772819610780329),\n",
-       "  ('AdventureSports', 0.7754042301696429),\n",
-       "  ('FitnessChallenge', 0.7661186573803355)],\n",
-       " [('AdventureSports', 0.7557222904681359),\n",
-       "  ('ExtremeSports', 0.7382271152451771),\n",
-       "  ('GroupFun', 0.7380194989379186)],\n",
-       " [('ScenicBeauty', 0.7807012076968497),\n",
-       "  ('CelebrityStyle', 0.7775582608707385),\n",
-       "  ('GlamNights', 0.7740814113467167)],\n",
-       " [('NatureLover', 0.7499036821156079),\n",
-       "  ('ChillOut', 0.7486957126486795),\n",
-       "  ('LiveMusic', 0.7394316689270138)],\n",
-       " [('LaughOutLoud', 0.7825948755289278),\n",
-       "  ('GroupFun', 0.766774524987029),\n",
-       "  ('SingAlong', 0.7601473179959501)],\n",
-       " [('TrendySpots', 0.7620326394659658),\n",
-       "  ('SkyHigh', 0.7496944714936051),\n",
-       "  ('StarGazing', 0.74752988965474)],\n",
-       " [('NatureLover', 0.7729759207138788),\n",
-       "  ('StarGazing', 0.7616916609129805),\n",
-       "  ('ChillOut', 0.7610777249399969)],\n",
-       " [('ChillOut', 0.7352962893841944),\n",
-       "  ('NatureLover', 0.7312774617293896),\n",
-       "  ('UnderwaterWorlds', 0.7246712195966756)],\n",
-       " [('OutdoorThrills', 0.7805512297164345),\n",
-       "  ('UrbanExploration', 0.77326412318508),\n",
-       "  ('TrailSeeker', 0.7715380959151206)],\n",
-       " [('DanceVibes', 0.7829640125328833),\n",
-       "  ('TrendySpots', 0.7668875076499435),\n",
-       "  ('DjBeats', 0.7449224472799256)],\n",
-       " [('ChillOut', 0.7830946054100861),\n",
-       "  ('Gourmet', 0.782827971025081),\n",
-       "  ('CulinaryAdventure', 0.781728110197528)],\n",
-       " [('LaughOutLoud', 0.7672519015304305),\n",
-       "  ('StarGazing', 0.7512222728253825),\n",
-       "  ('GlamNights', 0.749337736003884)],\n",
-       " [('FitnessChallenge', 0.7538234401439136),\n",
-       "  ('AdventureSports', 0.7537667790119849),\n",
-       "  ('ExtremeSports', 0.7534589138310688)],\n",
-       " [('NatureLover', 0.7359523189887941),\n",
-       "  ('ChillOut', 0.7352754818422871),\n",
-       "  ('GlamNights', 0.7331473576837276)],\n",
-       " [('GroupFun', 0.7789270962461337),\n",
-       "  ('LaughOutLoud', 0.7718876134229581),\n",
-       "  ('SingAlong', 0.7682132539890265)],\n",
-       " [('LaughOutLoud', 0.7416527828823127),\n",
-       "  ('TrendySpots', 0.7411909318289767),\n",
-       "  ('OutdoorThrills', 0.7400690219978702)],\n",
-       " [('NatureLover', 0.7436252182128475),\n",
-       "  ('GlamNights', 0.7403402263691792),\n",
-       "  ('LaughOutLoud', 0.7330072769637391)],\n",
-       " [('TrendySpots', 0.7396796241600467),\n",
-       "  ('StreetFood', 0.7361908805652118),\n",
-       "  ('OutdoorThrills', 0.7350890242023441)],\n",
-       " [('TrendySpots', 0.7457632222971217),\n",
-       "  ('GroupFun', 0.7341261192241441),\n",
-       "  ('OutdoorThrills', 0.7323951440628756)],\n",
-       " [('TrailSeeker', 0.7517428783090565),\n",
-       "  ('MountainEscapes', 0.751729666425097),\n",
-       "  ('OutdoorThrills', 0.747737865714679)],\n",
-       " [('DanceVibes', 0.7976043244659119),\n",
-       "  ('FestiveAtmosphere', 0.7841884543453511),\n",
-       "  ('LiveMusic', 0.7711096615492371)],\n",
-       " [('TrendySpots', 0.7505068882181941),\n",
-       "  ('OutdoorThrills', 0.7445605474109875),\n",
-       "  ('GroupFun', 0.7424508476899907)],\n",
-       " [('DanceVibes', 0.8241352672526521),\n",
-       "  ('FestiveAtmosphere', 0.7918833497528726),\n",
-       "  ('DjBeats', 0.7570675344378568)],\n",
-       " [('WildlifeEncounters', 0.8161034031390397),\n",
-       "  ('WaterAdventures', 0.7758176089472654),\n",
-       "  ('MountainEscapes', 0.7714389846557277)],\n",
-       " [('SweetTreats', 0.7913819562187843),\n",
-       "  ('StreetFood', 0.7884188485736231),\n",
-       "  ('Gourmet', 0.78298442289084)],\n",
-       " [('ExtremeSports', 0.7737390049077675),\n",
-       "  ('AdventureSports', 0.7656387613545323),\n",
-       "  ('FitnessChallenge', 0.7647030701238663)],\n",
-       " [('GroupFun', 0.767742749660929),\n",
-       "  ('LaughOutLoud', 0.7650131646588825),\n",
-       "  ('SingAlong', 0.7526336480084725)],\n",
-       " [('AdventureSports', 0.753917495946991),\n",
-       "  ('HappyHours', 0.7475836104432909),\n",
-       "  ('SkyHigh', 0.74746450944056)],\n",
-       " [('ComfortFood', 0.7545879178420236),\n",
-       "  ('CulinaryAdventure', 0.746951063587237),\n",
-       "  ('Gourmet', 0.7467252308573004)],\n",
-       " [('StreetFood', 0.8132178661041803),\n",
-       "  ('ComfortFood', 0.7986199796974949),\n",
-       "  ('Gourmet', 0.7956184495565573)],\n",
-       " [('BakingPassion', 0.7737032802922157),\n",
-       "  ('CheeseAficionado', 0.7688568038503338),\n",
-       "  ('FusionCuisine', 0.7606127554680796)],\n",
-       " [('TrendySpots', 0.7810612732480353),\n",
-       "  ('DanceVibes', 0.7799918067664955),\n",
-       "  ('LaughOutLoud', 0.7697153672100476)],\n",
-       " [('CelebrityStyle', 0.73145550744864),\n",
-       "  ('LaughOutLoud', 0.7293533606884485),\n",
-       "  ('GroupFun', 0.7291310872974421)],\n",
-       " [('CheeseAficionado', 0.7723558978725246),\n",
-       "  ('LaughOutLoud', 0.7611241793565247),\n",
-       "  ('OffTheBeatenPath', 0.7520601583766788)],\n",
-       " [('DanceVibes', 0.7743301045940462),\n",
-       "  ('LaughOutLoud', 0.7657560117510026),\n",
-       "  ('NatureLover', 0.7572719350776485)],\n",
-       " [('FitnessChallenge', 0.8204349976874147),\n",
-       "  ('AdventureSports', 0.7688150163491545),\n",
-       "  ('ExtremeSports', 0.7655054737428896)],\n",
-       " [('OutdoorThrills', 0.7555256656290843),\n",
-       "  ('TrendySpots', 0.7547235395721112),\n",
-       "  ('NatureLover', 0.7528712534825699)],\n",
-       " [('GlamNights', 0.7585781081520063),\n",
-       "  ('ThemedParties', 0.7558825752957609),\n",
-       "  ('CelebrityStyle', 0.7557525715597386)],\n",
-       " [('BakingPassion', 0.781382879237223),\n",
-       "  ('SpiceEnthusiast', 0.7707983197837551),\n",
-       "  ('CulinaryAdventure', 0.7667939945490194)],\n",
-       " [('NatureLover', 0.7684756336209286),\n",
-       "  ('WineLover', 0.7502206926125775),\n",
-       "  ('CelebrityStyle', 0.7414224014334728)],\n",
-       " [('CelebrityStyle', 0.7491989306277765),\n",
-       "  ('LiveMusic', 0.7477550449590699),\n",
-       "  ('NatureLover', 0.7477437967154237)],\n",
-       " [('ChillOut', 0.7523814893944959),\n",
-       "  ('SweetTreats', 0.7519586429946308),\n",
-       "  ('DanceVibes', 0.7512130974805908)],\n",
-       " [('SpiceEnthusiast', 0.7752003742403838),\n",
-       "  ('BakingPassion', 0.7749256926580947),\n",
-       "  ('CulinaryAdventure', 0.7708904434018626)],\n",
-       " [('EclecticMix', 0.7401748221500628),\n",
-       "  ('ChillOut', 0.7324010572124269),\n",
-       "  ('SpiceEnthusiast', 0.7270900776168334)],\n",
-       " [('RoadTrips', 0.7567881103421329),\n",
-       "  ('OutdoorThrills', 0.7515738265712582),\n",
-       "  ('FestiveAtmosphere', 0.7508744125718437)],\n",
-       " [('HappyHours', 0.7480160596306249),\n",
-       "  ('StreetFood', 0.7447826919852946),\n",
-       "  ('StarGazing', 0.739107086262301)],\n",
-       " [('GroupFun', 0.7779010627917236),\n",
-       "  ('LaughOutLoud', 0.7750007025885826),\n",
-       "  ('CulinaryAdventure', 0.7588174753779701)],\n",
-       " [('WildlifeEncounters', 0.768280685276306),\n",
-       "  ('NatureLover', 0.7477405102000636),\n",
-       "  ('LaughOutLoud', 0.7441732764155639)],\n",
-       " [('StreetFood', 0.7527193851958965),\n",
-       "  ('HappyHours', 0.7500468434325112),\n",
-       "  ('GroupFun', 0.7476816831645101)],\n",
-       " [('CulinaryAdventure', 0.7596195581646727),\n",
-       "  ('ChillOut', 0.7573940587628744),\n",
-       "  ('LaughOutLoud', 0.7509393193099666)],\n",
-       " [('LaughOutLoud', 0.796317861573327),\n",
-       "  ('DanceVibes', 0.7680274189333889),\n",
-       "  ('GroupFun', 0.7654013794573694)],\n",
-       " [('ChillOut', 0.7749650164198927),\n",
-       "  ('NatureLover', 0.7609503538614846),\n",
-       "  ('LaughOutLoud', 0.7596504787459047)],\n",
-       " [('StreetFood', 0.764442607460205),\n",
-       "  ('TrendySpots', 0.7565911081141804),\n",
-       "  ('SeafoodDelights', 0.7528885594817405)],\n",
-       " [('StreetFood', 0.8199747524188046),\n",
-       "  ('ComfortFood', 0.8048792634034898),\n",
-       "  ('CulinaryAdventure', 0.8035099412638019)],\n",
-       " [('TrendySpots', 0.7643643234669676),\n",
-       "  ('NatureLover', 0.7547217711437563),\n",
-       "  ('ChillOut', 0.7544266536826043)],\n",
-       " [('FusionCuisine', 0.7729509892723179),\n",
-       "  ('Gourmet', 0.7585291462290189),\n",
-       "  ('CulinaryAdventure', 0.7581895833804575)],\n",
-       " [('WildlifeEncounters', 0.7889781038827025),\n",
-       "  ('HappyHours', 0.7753901005535044),\n",
-       "  ('ScenicBeauty', 0.7744920024535336)],\n",
-       " [('DanceVibes', 0.738055959815533),\n",
-       "  ('OutdoorThrills', 0.7365036566504619),\n",
-       "  ('MountainEscapes', 0.7343230404197542)],\n",
-       " [('TrendySpots', 0.7490534245342559),\n",
-       "  ('HappyHours', 0.742896514376423),\n",
-       "  ('StreetFood', 0.741943858627671)],\n",
-       " [('GroupFun', 0.7539996489684565),\n",
-       "  ('DanceVibes', 0.7523248160332718),\n",
-       "  ('MountainEscapes', 0.7514110604895745)],\n",
-       " [('GroupFun', 0.778816801665345),\n",
-       "  ('LaughOutLoud', 0.7717910216503553),\n",
-       "  ('SingAlong', 0.7678809879410763)],\n",
-       " [('NatureLover', 0.7538807910466417),\n",
-       "  ('WildlifeEncounters', 0.7505005947614751),\n",
-       "  ('DanceVibes', 0.7463998409162537)],\n",
-       " [('CelebrityStyle', 0.7643178617554724),\n",
-       "  ('ScenicBeauty', 0.7422890084704503),\n",
-       "  ('NatureLover', 0.7394205025393644)],\n",
-       " [('CelebrityStyle', 0.7693378499041452),\n",
-       "  ('TrendySpots', 0.7673182998429688),\n",
-       "  ('ComfortFood', 0.7601287397716655)],\n",
-       " [('TrendySpots', 0.760405019155748),\n",
-       "  ('GroupFun', 0.7596158556465646),\n",
-       "  ('LaughOutLoud', 0.7498883348031324)],\n",
-       " [('DanceVibes', 0.7776393479232531),\n",
-       "  ('LaughOutLoud', 0.7692574684106648),\n",
-       "  ('ChillOut', 0.7675740370932198)],\n",
-       " [('TrendySpots', 0.760405019155748),\n",
-       "  ('GroupFun', 0.7596158556465646),\n",
-       "  ('LaughOutLoud', 0.7498883348031324)],\n",
-       " [('StreetFood', 0.8028739412904939),\n",
-       "  ('Gastronomy', 0.7791863283942753),\n",
-       "  ('ComfortFood', 0.7743285980106485)],\n",
-       " [('TrendySpots', 0.7462751430901999),\n",
-       "  ('SpiceEnthusiast', 0.74490429424356),\n",
-       "  ('MountainEscapes', 0.7428080245360431)],\n",
-       " [('UnderwaterWorlds', 0.7630255292765397),\n",
-       "  ('StarGazing', 0.7526374110993096),\n",
-       "  ('NatureLover', 0.75230740216981)],\n",
-       " [('FitnessChallenge', 0.7576342451952455),\n",
-       "  ('MountainEscapes', 0.7500426739565224),\n",
-       "  ('VibrantScenes', 0.7454733782807639)],\n",
-       " [('DanceVibes', 0.7607814592676585),\n",
-       "  ('NatureLover', 0.7511575954776928),\n",
-       "  ('AdventureSports', 0.7486154976810737)],\n",
-       " [('BakingPassion', 0.7517363413876073),\n",
-       "  ('LaughOutLoud', 0.7504555205611025),\n",
-       "  ('OffTheBeatenPath', 0.7497503453265495)],\n",
-       " [('FestiveAtmosphere', 0.7588558253336766),\n",
-       "  ('ChillOut', 0.7426611892909964),\n",
-       "  ('NatureLover', 0.7391575367678989)]]"
-      ]
-     },
-     "execution_count": 7,
-=======
-       "2.55"
-      ]
-     },
-     "execution_count": 179,
->>>>>>> 890c411c
-     "metadata": {},
-     "output_type": "execute_result"
-    }
-   ],
-   "source": [
-    "# returns oai keywords for post, oai keywords for segmented post, intersection between the two\n",
-    "def compare_segmented_input(idx):\n",
-    "\n",
-    "    post, segmented_post = search_terms_default[idx], search_terms_segmented[idx]\n",
-    "    post_keywords, segmented_post_keywords = openai_embeddings.get_keywords([post, segmented_post])\n",
-    "    post_keywords, segmented_post_keywords = set([p[0] for p in post_keywords]), set([p[0] for p in segmented_post_keywords])\n",
-    "    return post_keywords, segmented_post_keywords, post_keywords.intersection(segmented_post_keywords)\n",
-    "\n",
-    "\n",
-    "#calculate the average overlap between keywords for normal post and segmented post. \n",
-    "def test_compare_segmented_input(num_cases):\n",
-    "    overlaps = []\n",
-    "    for idx in range(num_cases): \n",
-    "        _,_, overlap = compare_segmented_input(idx)\n",
-    "        overlaps.append(len(overlap))\n",
-    "    return np.mean(overlaps)\n",
-    "\n",
-<<<<<<< HEAD
-    "relevant_keywords = vs.get_keywords(search_terms)\n",
-    "relevant_keywords"
-=======
-    "# test_compare_segmented_input(20)"
-   ]
-  },
-  {
-   "cell_type": "markdown",
-   "metadata": {},
-   "source": [
-    "### Conclusion \n",
-    "* over 20 cases, an average of 2.6/3 keywords found for segmented post are also found for non segmented post.  \n",
-    "* segmenting the posts does not lead to different classification results."
-   ]
-  },
-  {
-   "cell_type": "markdown",
-   "metadata": {},
-   "source": [
-    "## Experiment 2: Does BERT provide comparable embeddings? "
->>>>>>> 890c411c
-   ]
-  },
-  {
-   "cell_type": "code",
-<<<<<<< HEAD
-   "execution_count": 17,
-   "metadata": {},
-   "outputs": [],
-   "source": [
-    "keyword_map = {}\n",
-    "for keyword_set in relevant_keywords:\n",
-    "    words = [word for word, score in keyword_set]\n",
-    "\n",
-    "    for word in words:\n",
-    "        if word not in keyword_map:\n",
-    "            keyword_map[word] = 1\n",
-    "        else:\n",
-    "            keyword_map[word] += 1\n",
-    "\n",
-    "df = pd.DataFrame.from_dict(keyword_map, orient=\"index\", columns=[\"count\"])"
-=======
-   "execution_count": 180,
-   "metadata": {},
-   "outputs": [],
-   "source": [
-    "class BertEmbeddings: \n",
-    "    def __init__(self) -> None:\n",
-    "        self.tokenizer = BertTokenizer.from_pretrained('bert-base-uncased') \n",
-    "        self.model = BertModel.from_pretrained(\"bert-base-uncased\")\n",
-    "        self.vs = self.build_vector_store()\n",
-    "    \n",
-    "    def embed(self, s, normalize_embedding = False, return_list = True):\n",
-    "        inputs = self.tokenizer(s, padding=True, truncation=True, max_length=512, return_tensors=\"pt\")\n",
-    "        with torch.no_grad(): \n",
-    "            output = self.model(**inputs)\n",
-    "        pool_embedding, last_hidden = output.pooler_output, output.last_hidden_state\n",
-    "\n",
-    "        if return_list: \n",
-    "            pool_embedding = pool_embedding.squeeze(0).tolist()\n",
-    "            # if normalize_embedding: \n",
-    "            #     pool_embedding = self.normalize(pool_embedding)\n",
-    "    \n",
-    "        return pool_embedding\n",
-    "\n",
-    "    def build_vector_store(self, as_df = True):\n",
-    "        # Creating embeddings for all keywords in the keywords list.\n",
-    "\n",
-    "        with open('../data/keywords.json', 'r') as file: \n",
-    "            keywords = json.load(file)\n",
-    "\n",
-    "        keywords = reduce(lambda l1, l2: l1 + l2, keywords.values())\n",
-    "        vs = {i: {'text': v, 'embedding': self.embed(v)} for i, v in enumerate(keywords)}\n",
-    "        \n",
-    "        if as_df: \n",
-    "            vs = pd.DataFrame.from_dict(vs, orient='index')\n",
-    "\n",
-    "        return vs \n",
-    "    \n",
-    "    def search_vector_store(self, sentence, k = 5):\n",
-    "        sent_embedding = self.embed(sentence)\n",
-    "        sent_embedding_normalized = norm(sent_embedding)\n",
-    "        vs = self.vs \n",
-    "        vs[\"score\"] = vs.embedding.apply(lambda x: np.dot(sent_embedding,x)/(sent_embedding_normalized*norm(x)))\n",
-    "  \n",
-    "        vs.sort_values(by=\"score\", ascending=False, inplace=True)\n",
-    "        top_keywords = [\n",
-    "            (row[\"text\"], row[\"score\"])\n",
-    "            for index, row in vs[[\"text\", \"score\"]].head(k).iterrows()\n",
-    "        ]\n",
-    "        return top_keywords\n"
-   ]
-  },
-  {
-   "cell_type": "code",
-   "execution_count": 181,
-   "metadata": {},
-   "outputs": [
-    {
-     "name": "stderr",
-     "output_type": "stream",
-     "text": [
-      "Some weights of the model checkpoint at bert-base-uncased were not used when initializing BertModel: ['cls.predictions.bias', 'cls.predictions.transform.dense.bias', 'cls.predictions.transform.LayerNorm.weight', 'cls.predictions.transform.LayerNorm.bias', 'cls.seq_relationship.bias', 'cls.predictions.transform.dense.weight', 'cls.seq_relationship.weight']\n",
-      "- This IS expected if you are initializing BertModel from the checkpoint of a model trained on another task or with another architecture (e.g. initializing a BertForSequenceClassification model from a BertForPreTraining model).\n",
-      "- This IS NOT expected if you are initializing BertModel from the checkpoint of a model that you expect to be exactly identical (initializing a BertForSequenceClassification model from a BertForSequenceClassification model).\n"
-     ]
-    }
-   ],
-   "source": [
-    "bert_embeddings = BertEmbeddings()"
->>>>>>> 890c411c
-   ]
-  },
-  {
-   "cell_type": "code",
-<<<<<<< HEAD
-   "execution_count": 18,
-=======
-   "execution_count": 185,
->>>>>>> 890c411c
-   "metadata": {},
-   "outputs": [
-    {
-     "data": {
-      "text/plain": [
-<<<<<<< HEAD
-       "array([[<Axes: title={'center': 'count'}>]], dtype=object)"
-      ]
-     },
-     "execution_count": 18,
-=======
-       "0.0"
-      ]
-     },
-     "execution_count": 185,
->>>>>>> 890c411c
-     "metadata": {},
-     "output_type": "execute_result"
-    },
-    {
-     "data": {
-      "image/png": "iVBORw0KGgoAAAANSUhEUgAAAh8AAAGzCAYAAACPa3XZAAAAOXRFWHRTb2Z0d2FyZQBNYXRwbG90bGliIHZlcnNpb24zLjguMiwgaHR0cHM6Ly9tYXRwbG90bGliLm9yZy8g+/7EAAAACXBIWXMAAA9hAAAPYQGoP6dpAAAgTElEQVR4nO3de3BU9fnH8c8mbBaCSTAgJIEAES8gAZwKiXiF4RKioqhjteg0pQx4iSJmihingcQbijM0o2WkdKaAMwatWrBqvWQolzLcsdQyVgREpVwFIQtJWdbs+f3hsD9iEpKQk2d34/s1k0n2u4dzvjycyrubkHgcx3EEAABgJC7SGwAAAD8txAcAADBFfAAAAFPEBwAAMEV8AAAAU8QHAAAwRXwAAABTxAcAADBFfAAAAFPEBwAAMEV8AIhJ+/fvV2lpqbZt2xbprQBoIeIDQEzav3+/ysrKiA8gBhEfAADAFPEB4Jz27dunyZMnKyMjQz6fT1lZWXrwwQd1+vRpSdKXX36pu+66S6mpqUpMTNTVV1+t999/v845Fi9eLI/Ho6+++qrO+qpVq+TxeLRq1arw2ogRI5Sdna3PPvtMI0eOVGJionr27Km5c+fW+XXDhg2TJE2aNEkej0cej0eLFy9ukxkAcFeHSG8AQPTav3+/cnJydPz4cU2dOlX9+/fXvn379NZbb6mmpkbHjh3TNddco5qaGk2bNk1du3bVkiVLdOutt+qtt97S7bfffl7XPXbsmMaNG6c77rhDP//5z/XWW29p5syZGjRokPLz8zVgwAA99dRTmjVrlqZOnarrr79eknTNNde4+dsH0FYcAGjEL3/5SycuLs7ZvHlzvedCoZAzffp0R5Lzj3/8I7x+4sQJJysry+nbt69TW1vrOI7jLFq0yJHk7Nmzp845Vq5c6UhyVq5cGV678cYbHUnOq6++Gl4LBAJOWlqac+edd4bXNm/e7EhyFi1a5M5vFoAZPu0CoEGhUEjLly/X+PHjNXTo0HrPezwe/e1vf1NOTo6uu+668PoFF1ygqVOn6quvvtJnn312Xte+4IILdN9994UfJyQkKCcnR19++eV5nQ9AdCE+ADTo22+/ld/vV3Z2dqPHfP3117r88svrrQ8YMCD8/Pno1auXPB5PnbULL7xQx44dO6/zAYguxAeANvfjkDijtra2wfX4+PgG1x3HcW1PACKH+ADQoIsuukjJycnavn17o8f06dNHO3bsqLf++eefh5+XfnjVQpKOHz9e57jzfWVEajxoAEQ/4gNAg+Li4jRhwgS9++672rJlS73nHcfRTTfdpE2bNmn9+vXh9erqai1cuFB9+/bVFVdcIUnq16+fJGnNmjXh42pra7Vw4cLz3l/nzp0l1Q8aANGPf2oLoFHPPfecPv74Y914442aOnWqBgwYoAMHDujNN9/U2rVr9cQTT2jp0qXKz8/XtGnTlJqaqiVLlmjPnj16++23FRf3w/+/GThwoK6++moVFxfru+++U2pqql5//XV9//335723fv36qUuXLlqwYIGSkpLUuXNn5ebmKisry63fPoA2QnwAaFTPnj21ceNGlZSU6LXXXpPf71fPnj2Vn5+vxMREdenSRevWrdPMmTP18ssv69SpUxo8eLDeffdd3XzzzXXO9dprr+n+++/X888/ry5dumjy5MkaOXKkxowZc15783q9WrJkiYqLi/XAAw/o+++/16JFi4gPIAZ4HL6CCwAAGOJrPgAAgCniAwAAmCI+AACAKeIDAACYIj4AAIAp4gMAAJiKuu/zEQqFtH//fiUlJfHtkwEAiBGO4+jEiRPKyMgIf4PBxkRdfOzfv1+ZmZmR3gYAADgPe/fuVa9evc55TNTFR1JSkqQfNp+cnCxJCgaD+vjjjzV27Fh5vd5Ibq9dY842mLMN5myHWduI9jn7/X5lZmaG/x4/l6iLjzOfaklOTq4TH4mJiUpOTo7KgbcXzNkGc7bBnO0waxuxMufmfMkEX3AKAABMER8AAMAU8QEAAEwRHwAAwBTxAQAATBEfAADAFPEBAABMER8AAMAU8QEAAEwRHwAAwFSL42PNmjUaP368MjIy5PF4tHz58jrPO46jWbNmKT09XZ06ddLo0aO1c+dOt/YLAABiXIvjo7q6WkOGDNH8+fMbfH7u3Ll66aWXtGDBAm3cuFGdO3dWXl6eTp061erNAgCA2NfiHyyXn5+v/Pz8Bp9zHEfl5eX67W9/q9tuu02S9Oqrr6pHjx5avny57rnnntbtFgAAxDxXf6rtnj17dPDgQY0ePTq8lpKSotzcXK1fv77B+AgEAgoEAuHHfr9f0g8/vS8YDIY/Pvs92gZztsGcbTBnO8zaRrTPuSX7cjU+Dh48KEnq0aNHnfUePXqEn/uxOXPmqKysrN76xx9/rMTExDprlZWVLu0U58KcbTBnG8zZDrO2Ea1zrqmpafaxrsbH+SguLlZRUVH4sd/vV2ZmpsaOHavk5GRJP9RUZWWlxowZI6/X26rrZZd+1OQx20vzWnWNWOXmnNE45myDOdth1jaifc5nPnPRHK7GR1pamiTp0KFDSk9PD68fOnRIV155ZYO/xufzyefz1Vv3er31htvQWksFaj1NHhONf6iW3JgzmsacbTBnO8zaRrTOuSV7cvX7fGRlZSktLU0rVqwIr/n9fm3cuFHDhw9381IAACBGtfiVj5MnT2rXrl3hx3v27NG2bduUmpqq3r17a/r06XrmmWd06aWXKisrSyUlJcrIyNCECRPc3DcAAIhRLY6PLVu2aOTIkeHHZ75eo6CgQIsXL9bjjz+u6upqTZ06VcePH9d1112nDz/8UB07dnRv1wAAIGa1OD5GjBghx3Eafd7j8eipp57SU0891aqNAQCA9omf7QIAAEwRHwAAwBTxAQAATBEfAADAFPEBAABMER8AAMAU8QEAAEwRHwAAwBTxAQAATBEfAADAFPEBAABMER8AAMAU8QEAAEwRHwAAwBTxAQAATBEfAADAFPEBAABMER8AAMAU8QEAAEwRHwAAwBTxAQAATBEfAADAFPEBAABMER8AAMAU8QEAAEwRHwAAwBTxAQAATBEfAADAFPEBAABMER8AAMAU8QEAAEwRHwAAwBTxAQAATBEfAADAFPEBAABMER8AAMAU8QEAAEwRHwAAwBTxAQAATBEfAADAFPEBAABMER8AAMAU8QEAAEwRHwAAwBTxAQAATBEfAADAFPEBAABMER8AAMAU8QEAAEwRHwAAwBTxAQAATBEfAADAFPEBAABMER8AAMAU8QEAAEwRHwAAwBTxAQAATBEfAADAFPEBAABMER8AAMCU6/FRW1urkpISZWVlqVOnTurXr5+efvppOY7j9qUAAEAM6uD2CV944QW98sorWrJkiQYOHKgtW7Zo0qRJSklJ0bRp09y+HAAAiDGux8e6det022236eabb5Yk9e3bV0uXLtWmTZvcvhQAAIhBrsfHNddco4ULF+qLL77QZZddpn/9619au3at5s2b1+DxgUBAgUAg/Njv90uSgsGggsFg+OOz37eGL77pT/+4cZ1Y5Oac0TjmbIM522HWNqJ9zi3Zl8dx+YsxQqGQnnzySc2dO1fx8fGqra3Vs88+q+Li4gaPLy0tVVlZWb31iooKJSYmurk1AADQRmpqajRx4kRVVVUpOTn5nMe6Hh+vv/66ZsyYoRdffFEDBw7Utm3bNH36dM2bN08FBQX1jm/olY/MzEwdOXIkvPlgMKjKykqNGTNGXq+3VfvLLv2oyWO2l+a16hqxys05o3HM2QZztsOsbUT7nP1+v7p169as+HD90y4zZszQE088oXvuuUeSNGjQIH399deaM2dOg/Hh8/nk8/nqrXu93nrDbWitpQK1niaPicY/VEtuzBlNY842mLMdZm0jWufckj25/k9ta2pqFBdX97Tx8fEKhUJuXwoAAMQg11/5GD9+vJ599ln17t1bAwcO1D//+U/NmzdPv/71r92+FAAAiEGux8fLL7+skpISPfTQQzp8+LAyMjJ0//33a9asWW5fCgAAxCDX4yMpKUnl5eUqLy93+9QAAKAd4Ge7AAAAU8QHAAAwRXwAAABTxAcAADBFfAAAAFPEBwAAMEV8AAAAU8QHAAAwRXwAAABTxAcAADBFfAAAAFPEBwAAMEV8AAAAU8QHAAAwRXwAAABTxAcAADBFfAAAAFPEBwAAMEV8AAAAU8QHAAAwRXwAAABTxAcAADBFfAAAAFPEBwAAMEV8AAAAU8QHAAAwRXwAAABTxAcAADBFfAAAAFPEBwAAMEV8AAAAU8QHAAAwRXwAAABTxAcAADBFfAAAAFPEBwAAMEV8AAAAU8QHAAAwRXwAAABTxAcAADBFfAAAAFPEBwAAMEV8AAAAU8QHAAAwRXwAAABTxAcAADBFfAAAAFPEBwAAMEV8AAAAU8QHAAAwRXwAAABTxAcAADBFfAAAAFPEBwAAMEV8AAAAU8QHAAAwRXwAAABTxAcAADBFfAAAAFNtEh/79u3Tfffdp65du6pTp04aNGiQtmzZ0haXAgAAMaaD2yc8duyYrr32Wo0cOVIffPCBLrroIu3cuVMXXnih25cCAAAxyPX4eOGFF5SZmalFixaF17Kysty+DAAAiFGux8df//pX5eXl6a677tLq1avVs2dPPfTQQ5oyZUqDxwcCAQUCgfBjv98vSQoGgwoGg+GPz37fGr54p8lj3LhOLHJzzmgcc7bBnO0waxvRPueW7MvjOE7Tfxu3QMeOHSVJRUVFuuuuu7R582Y9+uijWrBggQoKCuodX1paqrKysnrrFRUVSkxMdHNrAACgjdTU1GjixImqqqpScnLyOY91PT4SEhI0dOhQrVu3Lrw2bdo0bd68WevXr693fEOvfGRmZurIkSPhzQeDQVVWVmrMmDHyer2t2l926UdNHrO9NK9V14hm5/r9++IcPT00pJItcdo6a5zhrn5a3Lyf0TjmbIdZ24j2Ofv9fnXr1q1Z8eH6p13S09N1xRVX1FkbMGCA3n777QaP9/l88vl89da9Xm+94Ta01lKBWk+Tx0TjH6pbmvP7D4Q87XoG0cKN+xlNY852mLWNaJ1zS/bk+j+1vfbaa7Vjx446a1988YX69Onj9qUAAEAMcj0+HnvsMW3YsEHPPfecdu3apYqKCi1cuFCFhYVuXwoAAMQg1+Nj2LBhWrZsmZYuXars7Gw9/fTTKi8v17333uv2pQAAQAxy/Ws+JOmWW27RLbfc0hanBgAAMY6f7QIAAEwRHwAAwBTxAQAATBEfAADAFPEBAABMER8AAMAU8QEAAEwRHwAAwBTxAQAATBEfAADAFPEBAABMER8AAMAU8QEAAEwRHwAAwBTxAQAATBEfAADAFPEBAABMER8AAMAU8QEAAEwRHwAAwBTxAQAATBEfAADAFPEBAABMER8AAMAU8QEAAEwRHwAAwBTxAQAATBEfAADAVIdIb6A96/vE+8067qvnb3blXM05DwAAkcYrHwAAwBTxAQAATBEfAADAFPEBAABMER8AAMAU8QEAAEwRHwAAwBTxAQAATBEfAADAFPEBAABMER8AAMAU8QEAAEwRHwAAwBTxAQAATBEfAADAFPEBAABMER8AAMAU8QEAAEwRHwAAwBTxAQAATBEfAADAFPEBAABMER8AAMAU8QEAAEwRHwAAwBTxAQAATBEfAADAFPEBAABMER8AAMAU8QEAAEwRHwAAwFSbx8fzzz8vj8ej6dOnt/WlAABADGjT+Ni8ebP+8Ic/aPDgwW15GQAAEEM6tNWJT548qXvvvVd//OMf9cwzzzR6XCAQUCAQCD/2+/2SpGAwqGAwGP747Pet4Yt3mjzGjes091rNvZ5b+z7XeXxxTvi9WzNAfW7ez2gcc7bDrG1E+5xbsi+P4zjN+xuyhQoKCpSamqrf/e53GjFihK688kqVl5fXO660tFRlZWX11isqKpSYmNgWWwMAAC6rqanRxIkTVVVVpeTk5HMe2yavfLz++uv65JNPtHnz5iaPLS4uVlFRUfix3+9XZmamxo4dG958MBhUZWWlxowZI6/X26q9ZZd+1Kpff8b20jzXruXWuVp7Hl+co6eHhlSyJU5bZ41r8lw4P27ez2gcc7bDrG1E+5zPfOaiOVyPj7179+rRRx9VZWWlOnbs2OTxPp9PPp+v3rrX66033IbWWipQ62nVrz97L25dy61zuXWeQMgTlTd2e+PG/YymMWc7zNpGtM65JXtyPT62bt2qw4cP62c/+1l4rba2VmvWrNHvf/97BQIBxcfHu31ZAAAQI1yPj1GjRunf//53nbVJkyapf//+mjlzJuEBAMBPnOvxkZSUpOzs7DprnTt3VteuXeutAwCAnx6+wykAADDVZt/n42yrVq2yuAwAAIgBvPIBAABMER8AAMAU8QEAAEwRHwAAwBTxAQAATBEfAADAFPEBAABMER8AAMAU8QEAAEwRHwAAwBTxAQAATBEfAADAFPEBAABMER8AAMAU8QEAAEwRHwAAwBTxAQAATBEfAADAFPEBAABMER8AAMAU8QEAAEwRHwAAwBTxAQAATBEfAADAFPEBAABMER8AAMAU8QEAAEwRHwAAwFSHSG8AsavvE+83ecxXz99sdh4AQGzglQ8AAGCK+AAAAKaIDwAAYIr4AAAApogPAABgivgAAACmiA8AAGCK+AAAAKaIDwAAYIr4AAAApogPAABgivgAAACmiA8AAGCK+AAAAKaIDwAAYIr4AAAApogPAABgivgAAACmiA8AAGCK+AAAAKaIDwAAYIr4AAAApogPAABgivgAAACmiA8AAGCK+AAAAKaIDwAAYIr4AAAApogPAABgivgAAACmXI+POXPmaNiwYUpKSlL37t01YcIE7dixw+3LAACAGOV6fKxevVqFhYXasGGDKisrFQwGNXbsWFVXV7t9KQAAEIM6uH3CDz/8sM7jxYsXq3v37tq6datuuOEGty8HAABijOvx8WNVVVWSpNTU1AafDwQCCgQC4cd+v1+SFAwGFQwGwx+f/b41fPFOq88hNW8vzb2WW+dq7Xl8cU74fbTsqSXniRVu3s9oHHO2w6xtRPucW7Ivj+M47vxt3IBQKKRbb71Vx48f19q1axs8prS0VGVlZfXWKyoqlJiY2FZbAwAALqqpqdHEiRNVVVWl5OTkcx7bpvHx4IMP6oMPPtDatWvVq1evBo9p6JWPzMxMHTlyJLz5YDCoyspKjRkzRl6vt1V7yi79qFW//oztpXmuXcutc7X2PL44R08PDalkS5y2zhoXFXtqyXncPpcbGtrP2XMOhDzme2rPzp53Q3M+g3m7y83/RqNx0T5nv9+vbt26NSs+2uzTLg8//LDee+89rVmzptHwkCSfzyefz1dv3ev11htuQ2stFaj1NH1QMzRnH829llvncus8gZAn6vbU3D93N8/lhnPtJxDyhJ+Pxv+QxKKG5n32nM9g3m3Djf9Go2nROueW7Mn1+HAcR4888oiWLVumVatWKSsry+1LAACAGOZ6fBQWFqqiokLvvPOOkpKSdPDgQUlSSkqKOnXq5PblAABAjHH9+3y88sorqqqq0ogRI5Senh5+e+ONN9y+FAAAiEFt8mkXAACAxvCzXQAAgCniAwAAmCI+AACAKeIDAACYIj4AAIAp4gMAAJgiPgAAgCniAwAAmCI+AACAKeIDAACYIj4AAIAp4gMAAJgiPgAAgCniAwAAmCI+AACAKeIDAACYIj4AAIAp4gMAAJgiPgAAgCniAwAAmCI+AACAKeIDAACYIj4AAIAp4gMAAJgiPgAAgCniAwAAmCI+AACAKeIDAACY6hDpDQCw1feJ95s85qvnbzY/F+y49ed25jy+eEdzc6Ts0o8UqPWc17ncEo33pPWeonEGP8YrHwAAwBTxAQAATBEfAADAFPEBAABMER8AAMAU8QEAAEwRHwAAwBTxAQAATBEfAADAFPEBAABMER8AAMAU8QEAAEwRHwAAwBTxAQAATBEfAADAFPEBAABMER8AAMAU8QEAAEwRHwAAwBTxAQAATBEfAADAFPEBAABMER8AAMAU8QEAAEwRHwAAwBTxAQAATBEfAADAFPEBAABMER8AAMAU8QEAAEy1WXzMnz9fffv2VceOHZWbm6tNmza11aUAAEAMaZP4eOONN1RUVKTZs2frk08+0ZAhQ5SXl6fDhw+3xeUAAEAMaZP4mDdvnqZMmaJJkybpiiuu0IIFC5SYmKg//elPbXE5AAAQQzq4fcLTp09r69atKi4uDq/FxcVp9OjRWr9+fb3jA4GAAoFA+HFVVZUk6bvvvlMwGJQkBYNB1dTU6OjRo/J6va3aX4fvq1v16884evSoa9dy61ytPU+HkKOampA6BOOiZk8tOY/b53JDQ/s5e861IU9U7OnH2sO8G5pzJPYUjdz+3+65Zt3cc7kl2u5Jyb09NffvwkjN4MSJE5Ikx3GaPthx2b59+xxJzrp16+qsz5gxw8nJyal3/OzZsx1JvPHGG2+88cZbO3jbu3dvk63g+isfLVVcXKyioqLw41AopO+++05du3aVx/NDQfv9fmVmZmrv3r1KTk6O1FbbPeZsgznbYM52mLWNaJ+z4zg6ceKEMjIymjzW9fjo1q2b4uPjdejQoTrrhw4dUlpaWr3jfT6ffD5fnbUuXbo0eO7k5OSoHHh7w5xtMGcbzNkOs7YRzXNOSUlp1nGuf8FpQkKCrrrqKq1YsSK8FgqFtGLFCg0fPtztywEAgBjTJp92KSoqUkFBgYYOHaqcnByVl5erurpakyZNaovLAQCAGNIm8XH33Xfr22+/1axZs3Tw4EFdeeWV+vDDD9WjR4/zOp/P59Ps2bPrfXoG7mLONpizDeZsh1nbaE9z9jhOc/5NDAAAgDv42S4AAMAU8QEAAEwRHwAAwBTxAQAATBEfAADAVNTHx/z589W3b1917NhRubm52rRpU6S31O6UlpbK4/HUeevfv3+ktxXz1qxZo/HjxysjI0Mej0fLly+v87zjOJo1a5bS09PVqVMnjR49Wjt37ozMZmNYU3P+1a9+Ve/+HjduXGQ2G8PmzJmjYcOGKSkpSd27d9eECRO0Y8eOOsecOnVKhYWF6tq1qy644ALdeeed9b7bNc6tOXMeMWJEvXv6gQceiNCOz09Ux8cbb7yhoqIizZ49W5988omGDBmivLw8HT58ONJba3cGDhyoAwcOhN/Wrl0b6S3FvOrqag0ZMkTz589v8Pm5c+fqpZde0oIFC7Rx40Z17txZeXl5OnXqlPFOY1tTc5akcePG1bm/ly5darjD9mH16tUqLCzUhg0bVFlZqWAwqLFjx6q6+v9/gupjjz2md999V2+++aZWr16t/fv364477ojgrmNPc+YsSVOmTKlzT8+dOzdCOz5Prvwo2zaSk5PjFBYWhh/X1tY6GRkZzpw5cyK4q/Zn9uzZzpAhQyK9jXZNkrNs2bLw41Ao5KSlpTkvvvhieO348eOOz+dzli5dGoEdtg8/nrPjOE5BQYFz2223RWQ/7dnhw4cdSc7q1asdx/nh/vV6vc6bb74ZPuY///mPI8lZv359pLYZ8348Z8dxnBtvvNF59NFHI7cpF0TtKx+nT5/W1q1bNXr06PBaXFycRo8erfXr10dwZ+3Tzp07lZGRoYsvvlj33nuvvvnmm0hvqV3bs2ePDh48WOf+TklJUW5uLvd3G1i1apW6d++uyy+/XA8++KCOHj0a6S3FvKqqKklSamqqJGnr1q0KBoN17un+/furd+/e3NOt8OM5n/Haa6+pW7duys7OVnFxsWpqaiKxvfPWJt9e3Q1HjhxRbW1tvW/J3qNHD33++ecR2lX7lJubq8WLF+vyyy/XgQMHVFZWpuuvv17bt29XUlJSpLfXLh08eFCSGry/zzwHd4wbN0533HGHsrKytHv3bj355JPKz8/X+vXrFR8fH+ntxaRQKKTp06fr2muvVXZ2tqQf7umEhIR6P5Wce/r8NTRnSZo4caL69OmjjIwMffrpp5o5c6Z27Nihv/zlLxHcbctEbXzATn5+fvjjwYMHKzc3V3369NGf//xnTZ48OYI7A1rvnnvuCX88aNAgDR48WP369dOqVas0atSoCO4sdhUWFmr79u18bVgba2zOU6dODX88aNAgpaena9SoUdq9e7f69etnvc3zErWfdunWrZvi4+PrfaX0oUOHlJaWFqFd/TR06dJFl112mXbt2hXprbRbZ+5h7m97F198sbp168b9fZ4efvhhvffee1q5cqV69eoVXk9LS9Pp06d1/PjxOsdzT5+fxubckNzcXEmKqXs6auMjISFBV111lVasWBFeC4VCWrFihYYPHx7BnbV/J0+e1O7du5Wenh7prbRbWVlZSktLq3N/+/1+bdy4kfu7jf33v//V0aNHub9byHEcPfzww1q2bJn+/ve/Kysrq87zV111lbxeb517eseOHfrmm2+4p1ugqTk3ZNu2bZIUU/d0VH/apaioSAUFBRo6dKhycnJUXl6u6upqTZo0KdJba1d+85vfaPz48erTp4/279+v2bNnKz4+Xr/4xS8ivbWYdvLkyTr/T2TPnj3atm2bUlNT1bt3b02fPl3PPPOMLr30UmVlZamkpEQZGRmaMGFC5DYdg84159TUVJWVlenOO+9UWlqadu/erccff1yXXHKJ8vLyIrjr2FNYWKiKigq98847SkpKCn8dR0pKijp16qSUlBRNnjxZRUVFSk1NVXJysh555BENHz5cV199dYR3HzuamvPu3btVUVGhm266SV27dtWnn36qxx57TDfccIMGDx4c4d23QKT/uU1TXn75Zad3795OQkKCk5OT42zYsCHSW2p37r77bic9Pd1JSEhwevbs6dx9993Orl27Ir2tmLdy5UpHUr23goICx3F++Oe2JSUlTo8ePRyfz+eMGjXK2bFjR2Q3HYPONeeamhpn7NixzkUXXeR4vV6nT58+zpQpU5yDBw9Getsxp6EZS3IWLVoUPuZ///uf89BDDzkXXnihk5iY6Nx+++3OgQMHIrfpGNTUnL/55hvnhhtucFJTUx2fz+dccsklzowZM5yqqqrIbryFPI7jOJaxAwAAftqi9ms+AABA+0R8AAAAU8QHAAAwRXwAAABTxAcAADBFfAAAAFPEBwAAMEV8AAAAU8QHAAAwRXwAAABTxAcAADD1f6ElPr4UOVSiAAAAAElFTkSuQmCC",
-      "text/plain": [
-       "<Figure size 640x480 with 1 Axes>"
-      ]
-     },
-     "metadata": {},
-     "output_type": "display_data"
-    }
-   ],
-   "source": [
-<<<<<<< HEAD
-    "df.hist(bins=49)"
-=======
-    "# compare openai embeddings with bert embeddings\n",
-    "def compare_oai_bert(post): \n",
-    "    oai = openai_embeddings.get_keywords([post])[0]\n",
-    "    bert = bert_embeddings.search_vector_store(post)\n",
-    "    oai = set([pred[0] for pred in oai])\n",
-    "    bert = set([pred[0] for pred in bert])\n",
-    "\n",
-    "    return oai, bert, oai.intersection(bert) \n",
-    "\n",
-    "def test_compare_oai_bert(num_cases):\n",
-    "    overlaps = []\n",
-    "    for idx in range(num_cases): \n",
-    "        _, _, overlap = compare_oai_bert(search_terms_default[idx])\n",
-    "        overlaps.append(len(overlap))\n",
-    "    return np.mean(overlaps)\n",
-    "\n",
-    "# test_compare_oai_bert(10)"
-   ]
-  },
-  {
-   "cell_type": "markdown",
-   "metadata": {},
-   "source": [
-    "### Conclusion \n",
-    "* On average, 0 of 3 classes found by openAI embeddings are found by BERT embeddings. \n",
-    "* The openAI embeddings out perform BERT embeddings, based on anecdotal comparisons of resultant classifications. "
-   ]
-  },
-  {
-   "cell_type": "markdown",
-   "metadata": {},
-   "source": [
-    "## Experiment 3: Does HuggingFace multi-label classification work out of the box, or does it require fine-tuning? \n"
->>>>>>> 890c411c
-   ]
-  },
-  {
-   "cell_type": "code",
-   "execution_count": 186,
-   "metadata": {},
-   "outputs": [],
-   "source": [
-    "class BertClassifier: \n",
-    "    def __init__(self) -> None:\n",
-    "        bert_ckpt = \"distilbert-base-uncased\" \n",
-    "        self.keywords = self.get_keywords()\n",
-    "\n",
-    "        self.tokenizer = AutoTokenizer.from_pretrained(bert_ckpt)\n",
-    "        self.model = AutoModelForSequenceClassification.from_pretrained(\n",
-    "            bert_ckpt,\n",
-    "            num_labels=len(self.keywords)  ,\n",
-    "            problem_type=\"multi_label_classification\",  \n",
-    "        )\n",
-    "        self.model.config.id2label =  self.keywords\n",
-    "\n",
-    "    def get_keywords(self):\n",
-    "        with open('../data/keywords.json', 'r') as file:\n",
-    "            keywords = json.load(file)\n",
-    "        keywords = reduce(lambda l1, l2: l1 + l2, keywords.values())\n",
-    "        keywords = {i: v for i, v in enumerate(keywords)}\n",
-    "        return keywords \n",
-    "    \n",
-    "    def finetune(self, data):\n",
-    "        # TODO: fine tune the classifier with some data \n",
-    "        pass \n",
-    "    \n",
-    "    def classify(self, sequence, threshold=0.53):\n",
-    "        inputs = self.tokenizer(sequence, padding=True, truncation=True, max_length=512, return_tensors=\"pt\")\n",
-    "        with torch.no_grad():\n",
-    "            logits = self.model(**inputs).logits\n",
-    "        probabilities = F.sigmoid(logits)\n",
-    "\n",
-    "        label_indices = (probabilities > threshold).nonzero(as_tuple=True)[1]\n",
-    "        assigned_labels = [label_indices[i].item() for i in range(len(label_indices))]\n",
-    "        label_ids = [self.model.config.id2label[idx] for idx in assigned_labels]\n",
-    "\n",
-    "        return probabilities, label_ids "
-   ]
-  },
-  {
-   "cell_type": "code",
-   "execution_count": 187,
-   "metadata": {},
-   "outputs": [
-    {
-     "name": "stderr",
-     "output_type": "stream",
-     "text": [
-      "Some weights of the model checkpoint at distilbert-base-uncased were not used when initializing DistilBertForSequenceClassification: ['vocab_layer_norm.bias', 'vocab_projector.bias', 'vocab_layer_norm.weight', 'vocab_transform.weight', 'vocab_transform.bias']\n",
-      "- This IS expected if you are initializing DistilBertForSequenceClassification from the checkpoint of a model trained on another task or with another architecture (e.g. initializing a BertForSequenceClassification model from a BertForPreTraining model).\n",
-      "- This IS NOT expected if you are initializing DistilBertForSequenceClassification from the checkpoint of a model that you expect to be exactly identical (initializing a BertForSequenceClassification model from a BertForSequenceClassification model).\n",
-      "Some weights of DistilBertForSequenceClassification were not initialized from the model checkpoint at distilbert-base-uncased and are newly initialized: ['classifier.bias', 'classifier.weight', 'pre_classifier.weight', 'pre_classifier.bias']\n",
-      "You should probably TRAIN this model on a down-stream task to be able to use it for predictions and inference.\n"
-     ]
-    }
-   ],
-   "source": [
-    "bert_classifier = BertClassifier()"
-   ]
-  },
-  {
-   "cell_type": "code",
-   "execution_count": 188,
-   "metadata": {},
-   "outputs": [
-    {
-     "name": "stdout",
-     "output_type": "stream",
-     "text": [
-      "\n",
-      "Input Post:\n",
-      "<START> \n",
-      "onzpo - Replying to @patrick_sea567 Nah, that's CAP. It's like I always say, I #onzpo use #vfx to make it look like I'm using a #noeyefilter but no #ihaveeyes check the  #lore lol - I'm glad you're still around!\n",
-      "Smash Follow!🕹️\n",
-      "Business:chris@clickstalent.com \n",
-      "<END>, \n",
-      "Method 1) OpenAI embedding similarity: , \n",
-      "Method 2) BERT multihead classification: ['Artisanal', 'Live Music', 'Exploration', 'Fitness Challenge'], \n",
-      "          BERT classification scores: tensor([[0.5277, 0.5781, 0.4931, 0.5230, 0.5258, 0.4869, 0.4891, 0.5119, 0.4926,\n",
-      "         0.4927, 0.5279, 0.4953, 0.4789, 0.4848, 0.5216, 0.4852, 0.4677, 0.4983,\n",
-      "         0.5171, 0.5283, 0.5042, 0.5502, 0.5119, 0.4958, 0.4993, 0.4931, 0.5232,\n",
-      "         0.5018, 0.4678, 0.5101, 0.5196, 0.4828, 0.4945, 0.4950, 0.4952, 0.5045,\n",
-      "         0.4810, 0.4678, 0.5083, 0.4845, 0.5541, 0.4929, 0.5120, 0.4562, 0.4727,\n",
-      "         0.5134, 0.4990, 0.5245, 0.4586, 0.4996, 0.5507, 0.5054, 0.5133, 0.4752,\n",
-      "         0.4887, 0.4950, 0.5140, 0.4981, 0.4792, 0.5086]]), \n",
-      "          \n",
-      "          \n",
-      "\n",
-      "Input Post:\n",
-      "<START> \n",
-      "Darryl - Epic Street Interview Fail 🙆🏾‍♂️🙅🏾‍♂️ @Owé Collections #streetinterview #streetinterviews #streetprank #prank  - Street Interview - Saturdays @11am EST\n",
-      "📧: info@darrylskits.com\n",
-      "💌: $darrylskits \n",
-      "<END>, \n",
-      "Method 1) OpenAI embedding similarity: , \n",
-      "Method 2) BERT multihead classification: ['Artisanal', 'Exotic Flavors', 'Sweet Treats', 'Live Music', 'Exploration', 'Fitness Challenge'], \n",
-      "          BERT classification scores: tensor([[0.5224, 0.5700, 0.5010, 0.5349, 0.5148, 0.4956, 0.4947, 0.5173, 0.4936,\n",
-      "         0.4895, 0.5314, 0.4933, 0.4827, 0.4854, 0.5223, 0.4871, 0.4811, 0.4956,\n",
-      "         0.5157, 0.5164, 0.5105, 0.5430, 0.5162, 0.4930, 0.5099, 0.4931, 0.5219,\n",
-      "         0.4973, 0.4795, 0.5105, 0.5114, 0.4915, 0.4801, 0.4965, 0.4922, 0.5103,\n",
-      "         0.4945, 0.4768, 0.5053, 0.5001, 0.5422, 0.4822, 0.5097, 0.4584, 0.4710,\n",
-      "         0.5132, 0.5089, 0.5217, 0.4588, 0.4989, 0.5469, 0.5019, 0.5110, 0.4690,\n",
-      "         0.4789, 0.4810, 0.5141, 0.4956, 0.4917, 0.5050]]), \n",
-      "          \n",
-      "          \n"
-     ]
-    }
-   ],
-   "source": [
-    "def evaluate_methods(post):\n",
-    "    bert_probabilities, bert_categories = bert_classifier.classify(post)\n",
-    "    relevant_keywords = '' #vs.get_keywords([post])\n",
-    "\n",
-    "    print()\n",
-    "    print(f'''Input Post:\\n<START> \\n{post} \\n<END>, \n",
-    "Method 1) OpenAI embedding similarity: {relevant_keywords}, \n",
-    "Method 2) BERT multihead classification: {bert_categories}, \n",
-    "          BERT classification scores: {bert_probabilities}, \n",
-    "          \n",
-    "          ''')\n",
-    "# evaluate_methods(search_terms_default[0])\n",
-    "# evaluate_methods(search_terms_default[1])\n"
-   ]
-  },
-  {
-   "cell_type": "markdown",
-   "metadata": {},
-   "source": [
-    "### Conclusion \n",
-    "* The classifier requires fine-tuning, since it does not automatically embed the input classes. "
-   ]
-  }
- ],
- "metadata": {
-  "kernelspec": {
-   "display_name": ".venv",
-   "language": "python",
-   "name": "python3"
-  },
-  "language_info": {
-   "codemirror_mode": {
-    "name": "ipython",
-    "version": 3
-   },
-   "file_extension": ".py",
-   "mimetype": "text/x-python",
-   "name": "python",
-   "nbconvert_exporter": "python",
-   "pygments_lexer": "ipython3",
-   "version": "3.9.15"
-  }
- },
- "nbformat": 4,
- "nbformat_minor": 2
+  "nbformat": 4,
+  "nbformat_minor": 2
 }