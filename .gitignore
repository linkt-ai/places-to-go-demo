--- conflicted
+++ resolved
@@ -4,7 +4,7 @@
 .venv/
 models/
 
-**/.DS_Store
+.DS_Store
 
 
 # Enivorment & Configuration
@@ -12,11 +12,5 @@
 
 
 # Python Generated Files
-<<<<<<< HEAD
-.DS_Store
 **/__pycache__
 
-=======
-**/__pycache__
-model_state_dicts/*
->>>>>>> a800cdc8
